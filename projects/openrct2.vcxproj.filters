--- conflicted
+++ resolved
@@ -380,14 +380,13 @@
     <ClCompile Include="..\src\staff.c">
       <Filter>Source Files</Filter>
     </ClCompile>
-<<<<<<< HEAD
     <ClCompile Include="..\src\window_scenery.c">
-=======
+      <Filter>Windows</Filter>
+    </ClCompile>
     <ClCompile Include="..\src\input.c">
       <Filter>Source Files</Filter>
     </ClCompile>
     <ClCompile Include="..\src\window_ride.c">
->>>>>>> cc097e3c
       <Filter>Windows</Filter>
     </ClCompile>
   </ItemGroup>
