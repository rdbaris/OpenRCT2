﻿<?xml version="1.0" encoding="utf-8"?>
<Project ToolsVersion="4.0" xmlns="http://schemas.microsoft.com/developer/msbuild/2003">
  <ItemGroup>
    <Filter Include="Source Files">
      <UniqueIdentifier>{4FC737F1-C7A5-4376-A066-2A32D752A2FF}</UniqueIdentifier>
      <Extensions>cpp;c;cc;cxx;def;odl;idl;hpj;bat;asm;asmx</Extensions>
    </Filter>
    <Filter Include="Header Files">
      <UniqueIdentifier>{93995380-89BD-4b04-88EB-625FBE52EBFB}</UniqueIdentifier>
      <Extensions>h;hh;hpp;hxx;hm;inl;inc;xsd</Extensions>
    </Filter>
    <Filter Include="Resource Files">
      <UniqueIdentifier>{67DA6AB6-F800-4c08-8B7A-83BB121AAD01}</UniqueIdentifier>
      <Extensions>rc;ico;cur;bmp;dlg;rc2;rct;bin;rgs;gif;jpg;jpeg;jpe;resx;tiff;tif;png;wav;mfcribbon-ms</Extensions>
    </Filter>
    <Filter Include="Windows">
      <UniqueIdentifier>{611458dc-7dd2-4c37-af0f-306cf9d85fb9}</UniqueIdentifier>
    </Filter>
    <Filter Include="Data">
      <UniqueIdentifier>{ee2e3a6f-1209-407b-8000-a6a4b88d28d9}</UniqueIdentifier>
    </Filter>
    <Filter Include="Data\Language">
      <UniqueIdentifier>{b344ca0f-b412-4924-be08-54bb6f83c3dd}</UniqueIdentifier>
    </Filter>
  </ItemGroup>
  <ItemGroup>
    <ClInclude Include="..\src\addresses.h">
      <Filter>Header Files</Filter>
    </ClInclude>
    <ClInclude Include="..\src\game.h">
      <Filter>Header Files</Filter>
    </ClInclude>
    <ClInclude Include="..\src\intro.h">
      <Filter>Header Files</Filter>
    </ClInclude>
    <ClInclude Include="..\src\osinterface.h">
      <Filter>Header Files</Filter>
    </ClInclude>
    <ClInclude Include="..\src\rct2.h">
      <Filter>Header Files</Filter>
    </ClInclude>
    <ClInclude Include="..\src\title.h">
      <Filter>Header Files</Filter>
    </ClInclude>
    <ClInclude Include="..\src\window.h">
      <Filter>Header Files</Filter>
    </ClInclude>
    <ClInclude Include="..\src\audio.h">
      <Filter>Header Files</Filter>
    </ClInclude>
    <ClInclude Include="..\src\gfx.h">
      <Filter>Header Files</Filter>
    </ClInclude>
    <ClInclude Include="resource.h">
      <Filter>Header Files</Filter>
    </ClInclude>
    <ClInclude Include="..\src\string_ids.h">
      <Filter>Header Files</Filter>
    </ClInclude>
    <ClInclude Include="..\src\peep.h">
      <Filter>Header Files</Filter>
    </ClInclude>
    <ClInclude Include="..\src\sprite.h">
      <Filter>Header Files</Filter>
    </ClInclude>
    <ClInclude Include="..\src\news_item.h">
      <Filter>Header Files</Filter>
    </ClInclude>
    <ClInclude Include="..\src\viewport.h">
      <Filter>Header Files</Filter>
    </ClInclude>
    <ClInclude Include="..\src\widget.h">
      <Filter>Header Files</Filter>
    </ClInclude>
    <ClInclude Include="..\src\sprites.h">
      <Filter>Header Files</Filter>
    </ClInclude>
    <ClInclude Include="..\src\scenario.h">
      <Filter>Header Files</Filter>
    </ClInclude>
    <ClInclude Include="..\src\config.h">
      <Filter>Header Files</Filter>
    </ClInclude>
    <ClInclude Include="..\src\ride.h">
      <Filter>Header Files</Filter>
    </ClInclude>
    <ClInclude Include="..\src\ride_data.h">
      <Filter>Header Files</Filter>
    </ClInclude>
    <ClInclude Include="..\src\ride_ratings.h">
      <Filter>Header Files</Filter>
    </ClInclude>
    <ClInclude Include="..\src\park.h">
      <Filter>Header Files</Filter>
    </ClInclude>
    <ClInclude Include="..\src\map.h">
      <Filter>Header Files</Filter>
    </ClInclude>
    <ClInclude Include="..\src\date.h">
      <Filter>Header Files</Filter>
    </ClInclude>
    <ClInclude Include="..\src\climate.h">
      <Filter>Header Files</Filter>
    </ClInclude>
    <ClInclude Include="..\src\window_dropdown.h">
      <Filter>Header Files</Filter>
    </ClInclude>
    <ClInclude Include="..\src\tutorial.h">
      <Filter>Header Files</Filter>
    </ClInclude>
    <ClInclude Include="..\src\editor.h">
      <Filter>Header Files</Filter>
    </ClInclude>
    <ClInclude Include="..\src\sawyercoding.h">
      <Filter>Header Files</Filter>
    </ClInclude>
    <ClInclude Include="..\src\object.h">
      <Filter>Header Files</Filter>
    </ClInclude>
    <ClInclude Include="..\src\util.h">
      <Filter>Header Files</Filter>
    </ClInclude>
    <ClInclude Include="..\src\track.h">
      <Filter>Header Files</Filter>
    </ClInclude>
    <ClInclude Include="..\src\window_tooltip.h">
      <Filter>Header Files</Filter>
    </ClInclude>
    <ClInclude Include="..\src\window_error.h">
      <Filter>Header Files</Filter>
    </ClInclude>
    <ClInclude Include="..\src\screenshot.h">
      <Filter>Header Files</Filter>
    </ClInclude>
    <ClInclude Include="..\src\finance.h">
      <Filter>Header Files</Filter>
    </ClInclude>
    <ClInclude Include="..\src\vehicle.h">
      <Filter>Header Files</Filter>
    </ClInclude>
    <ClInclude Include="..\src\marketing.h">
      <Filter>Header Files</Filter>
    </ClInclude>
    <ClInclude Include="..\src\award.h">
      <Filter>Header Files</Filter>
    </ClInclude>
    <ClInclude Include="..\src\currency.h">
      <Filter>Header Files</Filter>
    </ClInclude>
    <ClInclude Include="..\src\cursors.h">
      <Filter>Header Files</Filter>
    </ClInclude>
    <ClInclude Include="..\src\graph.h">
      <Filter>Header Files</Filter>
    </ClInclude>
    <ClInclude Include="..\src\language.h">
      <Filter>Header Files</Filter>
    </ClInclude>
    <ClInclude Include="..\src\staff.h">
      <Filter>Header Files</Filter>
    </ClInclude>
    <ClInclude Include="..\src\input.h">
      <Filter>Header Files</Filter>
    </ClInclude>
    <ClInclude Include="..\src\mixer.h">
      <Filter>Header Files</Filter>
    </ClInclude>
    <ClInclude Include="..\src\window_scenery.h">
      <Filter>Header Files</Filter>
    </ClInclude>
    <ClInclude Include="..\src\scenery.h">
      <Filter>Header Files</Filter>
    </ClInclude>
    <ClInclude Include="..\src\hook.h">
      <Filter>Header Files</Filter>
    </ClInclude>
  </ItemGroup>
  <ItemGroup>
    <ClCompile Include="..\src\game.c">
      <Filter>Source Files</Filter>
    </ClCompile>
    <ClCompile Include="..\src\intro.c">
      <Filter>Source Files</Filter>
    </ClCompile>
    <ClCompile Include="..\src\osinterface.c">
      <Filter>Source Files</Filter>
    </ClCompile>
    <ClCompile Include="..\src\rct2.c">
      <Filter>Source Files</Filter>
    </ClCompile>
    <ClCompile Include="..\src\title.c">
      <Filter>Source Files</Filter>
    </ClCompile>
    <ClCompile Include="..\src\window.c">
      <Filter>Source Files</Filter>
    </ClCompile>
    <ClCompile Include="..\src\audio.c">
      <Filter>Source Files</Filter>
    </ClCompile>
    <ClCompile Include="..\src\gfx.c">
      <Filter>Source Files</Filter>
    </ClCompile>
    <ClCompile Include="..\src\peep.c">
      <Filter>Source Files</Filter>
    </ClCompile>
    <ClCompile Include="..\src\news_item.c">
      <Filter>Source Files</Filter>
    </ClCompile>
    <ClCompile Include="..\src\viewport.c">
      <Filter>Source Files</Filter>
    </ClCompile>
    <ClCompile Include="..\src\window_main.c">
      <Filter>Windows</Filter>
    </ClCompile>
    <ClCompile Include="..\src\window_title_menu.c">
      <Filter>Windows</Filter>
    </ClCompile>
    <ClCompile Include="..\src\window_title_logo.c">
      <Filter>Windows</Filter>
    </ClCompile>
    <ClCompile Include="..\src\window_title_exit.c">
      <Filter>Windows</Filter>
    </ClCompile>
    <ClCompile Include="..\src\widget.c">
      <Filter>Source Files</Filter>
    </ClCompile>
    <ClCompile Include="..\src\window_title_scenarioselect.c">
      <Filter>Windows</Filter>
    </ClCompile>
    <ClCompile Include="..\src\scenario.c">
      <Filter>Source Files</Filter>
    </ClCompile>
    <ClCompile Include="..\src\string_ids.c">
      <Filter>Source Files</Filter>
    </ClCompile>
    <ClCompile Include="..\src\config.c">
      <Filter>Source Files</Filter>
    </ClCompile>
    <ClCompile Include="..\src\park.c">
      <Filter>Source Files</Filter>
    </ClCompile>
    <ClCompile Include="..\src\ride.c">
      <Filter>Source Files</Filter>
    </ClCompile>
    <ClCompile Include="..\src\ride_data.c">
      <Filter>Source Files</Filter>
    </ClCompile>
    <ClCompile Include="..\src\ride_ratings.c">
      <Filter>Source Files</Filter>
    </ClCompile>
    <ClCompile Include="..\src\map.c">
      <Filter>Source Files</Filter>
    </ClCompile>
    <ClCompile Include="..\src\date.c">
      <Filter>Source Files</Filter>
    </ClCompile>
    <ClCompile Include="..\src\climate.c">
      <Filter>Source Files</Filter>
    </ClCompile>
    <ClCompile Include="..\src\window_dropdown.c">
      <Filter>Windows</Filter>
    </ClCompile>
    <ClCompile Include="..\src\tutorial.c">
      <Filter>Source Files</Filter>
    </ClCompile>
    <ClCompile Include="..\src\editor.c">
      <Filter>Source Files</Filter>
    </ClCompile>
    <ClCompile Include="..\src\sawyercoding.c">
      <Filter>Source Files</Filter>
    </ClCompile>
    <ClCompile Include="..\src\object.c">
      <Filter>Source Files</Filter>
    </ClCompile>
    <ClCompile Include="..\src\window_game_bottom_toolbar.c">
      <Filter>Windows</Filter>
    </ClCompile>
    <ClCompile Include="..\src\window_game_top_toolbar.c">
      <Filter>Windows</Filter>
    </ClCompile>
    <ClCompile Include="..\src\window_land.c">
      <Filter>Windows</Filter>
    </ClCompile>
    <ClCompile Include="..\src\window_water.c">
      <Filter>Windows</Filter>
    </ClCompile>
    <ClCompile Include="..\src\window_park.c">
      <Filter>Windows</Filter>
    </ClCompile>
    <ClCompile Include="..\src\window_cheats.c">
      <Filter>Windows</Filter>
    </ClCompile>
    <ClCompile Include="..\src\util.c">
      <Filter>Source Files</Filter>
    </ClCompile>
    <ClCompile Include="..\src\window_clear_scenery.c">
      <Filter>Windows</Filter>
    </ClCompile>
    <ClCompile Include="..\src\window_ride_list.c">
      <Filter>Windows</Filter>
    </ClCompile>
    <ClCompile Include="..\src\track.c">
      <Filter>Source Files</Filter>
    </ClCompile>
    <ClCompile Include="..\src\window_tooltip.c">
      <Filter>Windows</Filter>
    </ClCompile>
    <ClCompile Include="..\src\window_error.c">
      <Filter>Windows</Filter>
    </ClCompile>
    <ClCompile Include="..\src\screenshot.c">
      <Filter>Source Files</Filter>
    </ClCompile>
    <ClCompile Include="..\src\window_about.c">
      <Filter>Windows</Filter>
    </ClCompile>
    <ClCompile Include="..\lodepng\lodepng.c">
      <Filter>Source Files</Filter>
    </ClCompile>
    <ClCompile Include="..\src\window_footpath.c">
      <Filter>Windows</Filter>
    </ClCompile>
    <ClCompile Include="..\src\window_save_prompt.c">
      <Filter>Windows</Filter>
    </ClCompile>
    <ClCompile Include="..\src\window_news.c">
      <Filter>Windows</Filter>
    </ClCompile>
    <ClCompile Include="..\src\window_guest_list.c">
      <Filter>Windows</Filter>
    </ClCompile>
    <ClCompile Include="..\src\finance.c">
      <Filter>Source Files</Filter>
    </ClCompile>
    <ClCompile Include="..\src\window_finances.c">
      <Filter>Windows</Filter>
    </ClCompile>
    <ClCompile Include="..\src\window_staff.c">
      <Filter>Windows</Filter>
    </ClCompile>
    <ClCompile Include="..\src\window_banner.c">
      <Filter>Windows</Filter>
    </ClCompile>
    <ClCompile Include="..\src\window_new_ride.c">
      <Filter>Windows</Filter>
    </ClCompile>
    <ClCompile Include="..\src\window_options.c">
      <Filter>Windows</Filter>
    </ClCompile>
    <ClCompile Include="..\src\window_map.c">
      <Filter>Windows</Filter>
    </ClCompile>
    <ClCompile Include="..\src\scenario_list.c">
      <Filter>Source Files</Filter>
    </ClCompile>
    <ClCompile Include="..\src\object_list.c">
      <Filter>Source Files</Filter>
    </ClCompile>
    <ClCompile Include="..\src\vehicle.c">
      <Filter>Source Files</Filter>
    </ClCompile>
    <ClCompile Include="..\src\sprite.c">
      <Filter>Source Files</Filter>
    </ClCompile>
    <ClCompile Include="..\src\marketing.c">
      <Filter>Source Files</Filter>
    </ClCompile>
    <ClCompile Include="..\src\award.c">
      <Filter>Source Files</Filter>
    </ClCompile>
    <ClCompile Include="..\src\window_peep.c">
      <Filter>Windows</Filter>
    </ClCompile>
    <ClCompile Include="..\src\currency.c">
      <Filter>Source Files</Filter>
    </ClCompile>
    <ClCompile Include="..\src\graph.c">
      <Filter>Source Files</Filter>
    </ClCompile>
    <ClCompile Include="..\src\window_new_campaign.c">
      <Filter>Windows</Filter>
    </ClCompile>
    <ClCompile Include="..\src\language.c">
      <Filter>Source Files</Filter>
    </ClCompile>
    <ClCompile Include="..\src\window_research.c">
      <Filter>Windows</Filter>
    </ClCompile>
    <ClCompile Include="..\src\window_staff_peep.c">
      <Filter>Windows</Filter>
    </ClCompile>
    <ClCompile Include="..\src\staff.c">
      <Filter>Source Files</Filter>
    </ClCompile>
    <ClCompile Include="..\src\input.c">
      <Filter>Source Files</Filter>
    </ClCompile>
    <ClCompile Include="..\src\window_ride.c">
      <Filter>Windows</Filter>
    </ClCompile>
    <ClCompile Include="..\src\window_credits.c">
      <Filter>Windows</Filter>
    </ClCompile>
    <ClCompile Include="..\libspeex\resample.c">
      <Filter>Source Files</Filter>
    </ClCompile>
    <ClCompile Include="..\src\mixer.cpp">
      <Filter>Source Files</Filter>
    </ClCompile>
    <ClCompile Include="..\src\window_scenery.c">
      <Filter>Source Files</Filter>
    </ClCompile>
    <ClCompile Include="..\src\hook.c">
      <Filter>Source Files</Filter>
    </ClCompile>
  </ItemGroup>
  <ItemGroup>
    <None Include="..\openrct2.exe">
      <Filter>Resource Files</Filter>
    </None>
  </ItemGroup>
  <ItemGroup>
    <Text Include="..\data\language\dutch.txt">
      <Filter>Data\Language</Filter>
    </Text>
    <Text Include="..\data\language\english_uk.txt">
      <Filter>Data\Language</Filter>
    </Text>
    <Text Include="..\data\language\english_us.txt">
      <Filter>Data\Language</Filter>
    </Text>
    <Text Include="..\data\language\french.txt">
      <Filter>Data\Language</Filter>
    </Text>
    <Text Include="..\data\language\hungarian.txt">
      <Filter>Data\Language</Filter>
    </Text>
    <Text Include="..\data\language\polish.txt">
      <Filter>Data\Language</Filter>
    </Text>
    <Text Include="..\data\language\spanish_sp.txt">
      <Filter>Data\Language</Filter>
    </Text>
<<<<<<< HEAD
    <Text Include="..\data\language\swedish.txt" />
=======
    <Text Include="..\data\language\swedish.txt">
      <Filter>Data\Language</Filter>
    </Text>
>>>>>>> 4acb3c3a
  </ItemGroup>
</Project><|MERGE_RESOLUTION|>--- conflicted
+++ resolved
@@ -162,16 +162,10 @@
     <ClInclude Include="..\src\input.h">
       <Filter>Header Files</Filter>
     </ClInclude>
-    <ClInclude Include="..\src\mixer.h">
+    <ClInclude Include="..\src\scenery.h">
       <Filter>Header Files</Filter>
     </ClInclude>
     <ClInclude Include="..\src\window_scenery.h">
-      <Filter>Header Files</Filter>
-    </ClInclude>
-    <ClInclude Include="..\src\scenery.h">
-      <Filter>Header Files</Filter>
-    </ClInclude>
-    <ClInclude Include="..\src\hook.h">
       <Filter>Header Files</Filter>
     </ClInclude>
   </ItemGroup>
@@ -392,6 +386,9 @@
     <ClCompile Include="..\src\staff.c">
       <Filter>Source Files</Filter>
     </ClCompile>
+    <ClCompile Include="..\src\window_scenery.c">
+      <Filter>Windows</Filter>
+    </ClCompile>
     <ClCompile Include="..\src\input.c">
       <Filter>Source Files</Filter>
     </ClCompile>
@@ -400,18 +397,6 @@
     </ClCompile>
     <ClCompile Include="..\src\window_credits.c">
       <Filter>Windows</Filter>
-    </ClCompile>
-    <ClCompile Include="..\libspeex\resample.c">
-      <Filter>Source Files</Filter>
-    </ClCompile>
-    <ClCompile Include="..\src\mixer.cpp">
-      <Filter>Source Files</Filter>
-    </ClCompile>
-    <ClCompile Include="..\src\window_scenery.c">
-      <Filter>Source Files</Filter>
-    </ClCompile>
-    <ClCompile Include="..\src\hook.c">
-      <Filter>Source Files</Filter>
     </ClCompile>
   </ItemGroup>
   <ItemGroup>
@@ -441,12 +426,8 @@
     <Text Include="..\data\language\spanish_sp.txt">
       <Filter>Data\Language</Filter>
     </Text>
-<<<<<<< HEAD
-    <Text Include="..\data\language\swedish.txt" />
-=======
     <Text Include="..\data\language\swedish.txt">
       <Filter>Data\Language</Filter>
     </Text>
->>>>>>> 4acb3c3a
   </ItemGroup>
 </Project>