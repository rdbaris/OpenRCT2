--- conflicted
+++ resolved
@@ -87,7 +87,6 @@
     <ClCompile Include="..\src\scenario_list.c" />
     <ClCompile Include="..\src\title.c" />
     <ClCompile Include="..\src\tutorial.c" />
-<<<<<<< HEAD
     <ClCompile Include="..\src\util\sawyercoding.c" />
     <ClCompile Include="..\src\util\util.c" />
     <ClCompile Include="..\src\windows\about.c" />
@@ -117,6 +116,8 @@
     <ClCompile Include="..\src\windows\ride_list.c" />
     <ClCompile Include="..\src\windows\save_prompt.c" />
     <ClCompile Include="..\src\windows\scenery.c" />
+    <ClCompile Include="..\src\windows\shortcut_keys.c" />
+    <ClCompile Include="..\src\windows\shortcut_key_change.c" />
     <ClCompile Include="..\src\windows\staff_list.c" />
     <ClCompile Include="..\src\windows\staff.c" />
     <ClCompile Include="..\src\windows\title_exit.c" />
@@ -132,54 +133,6 @@
     <ClCompile Include="..\src\world\map.c" />
     <ClCompile Include="..\src\world\park.c" />
     <ClCompile Include="..\src\world\sprite.c" />
-=======
-    <ClCompile Include="..\src\util.c" />
-    <ClCompile Include="..\src\vehicle.c" />
-    <ClCompile Include="..\src\viewport.c" />
-    <ClCompile Include="..\src\widget.c" />
-    <ClCompile Include="..\src\window.c" />
-    <ClCompile Include="..\src\window_about.c" />
-    <ClCompile Include="..\src\window_banner.c" />
-    <ClCompile Include="..\src\window_cheats.c" />
-    <ClCompile Include="..\src\window_clear_scenery.c" />
-    <ClCompile Include="..\src\window_error.c" />
-    <ClCompile Include="..\src\window_game_bottom_toolbar.c" />
-    <ClCompile Include="..\src\window_dropdown.c" />
-    <ClCompile Include="..\src\window_guest_list.c" />
-    <ClCompile Include="..\src\window_land.c" />
-    <ClCompile Include="..\src\window_new_campaign.c" />
-    <ClCompile Include="..\src\window_news.c" />
-    <ClCompile Include="..\src\window_park.c" />
-    <ClCompile Include="..\src\window_finances.c" />
-    <ClCompile Include="..\src\window_footpath.c" />
-    <ClCompile Include="..\src\window_map.c" />
-    <ClCompile Include="..\src\window_new_ride.c" />
-    <ClCompile Include="..\src\window_options.c" />
-    <ClCompile Include="..\src\window_peep.c" />
-    <ClCompile Include="..\src\window_publisher_credits.c" />
-    <ClCompile Include="..\src\window_research.c" />
-    <ClCompile Include="..\src\window_ride.c" />
-    <ClCompile Include="..\src\window_ride_list.c" />
-    <ClCompile Include="..\src\window_save_prompt.c" />
-    <ClCompile Include="..\src\window_shortcut_keys.c" />
-    <ClCompile Include="..\src\window_shortcut_key_change.c" />
-    <ClCompile Include="..\src\window_staff.c" />
-    <ClCompile Include="..\src\window_staff_peep.c" />
-    <ClCompile Include="..\src\window_title_exit.c" />
-    <ClCompile Include="..\src\window_title_logo.c" />
-    <ClCompile Include="..\src\window_main.c" />
-    <ClCompile Include="..\src\window_title_menu.c" />
-    <ClCompile Include="..\src\window_title_scenarioselect.c" />
-    <ClCompile Include="..\src\window_game_top_toolbar.c" />
-    <ClCompile Include="..\src\window_tooltip.c" />
-    <ClCompile Include="..\src\window_track_list.c" />
-    <ClCompile Include="..\src\window_track_manage.c" />
-    <ClCompile Include="..\src\window_track_place.c" />
-    <ClCompile Include="..\src\window_water.c" />
-    <ClCompile Include="..\src\staff.c" />
-    <ClCompile Include="..\src\window_scenery.c" />
-    <ClCompile Include="..\src\window_music_credits.c" />
->>>>>>> b80abdc0
   </ItemGroup>
   <ItemGroup>
     <ClInclude Include="..\src\addresses.h" />
