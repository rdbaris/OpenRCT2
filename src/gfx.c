/*****************************************************************************
 * Copyright (c) 2014 Ted John, Peter Hill
 * OpenRCT2, an open source clone of Roller Coaster Tycoon 2.
 *
 * This file is part of OpenRCT2.
 *
 * OpenRCT2 is free software: you can redistribute it and/or modify
 * it under the terms of the GNU General Public License as published by
 * the Free Software Foundation, either version 3 of the License, or
 * (at your option) any later version.
 
 * This program is distributed in the hope that it will be useful,
 * but WITHOUT ANY WARRANTY; without even the implied warranty of
 * MERCHANTABILITY or FITNESS FOR A PARTICULAR PURPOSE.  See the
 * GNU General Public License for more details.
 
 * You should have received a copy of the GNU General Public License
 * along with this program.  If not, see <http://www.gnu.org/licenses/>.
 *****************************************************************************/

#include <assert.h>
#include <stdio.h>
#include <stdint.h>
#include <string.h>
#include <windows.h>
#include "addresses.h"
#include "gfx.h"
#include "rct2.h"
#include "string_ids.h"
#include "window.h"
#include "osinterface.h"

typedef struct {
	uint32 num_entries;
	uint32 total_size;
} rct_g1_header;

void *_g1Buffer = NULL;

// HACK These were originally passed back through registers
int gLastDrawStringX;
int gLastDrawStringY;

uint8 _screenDirtyBlocks[5120];

enum{
	//The next byte specifies the X coordinate
	CHAR_CONTROL_CODE_MOVE_X = 1,

	//The next byte specifies the palette
	CHAR_CONTROL_CODE_ADJUST_PALETTE_1 = 2,

	//Jumps a fixed amount of pixels down and
	//starts a new line
	CHAR_CONTROL_CODE_NEW_LINE_FIXED = 5,
	//Jumps less than the above
	CHAR_CONTROL_CODE_NEW_LINE_FIXED_SMALLER = 6,

	CHAR_CONTROL_CODE_FONT_2 = 7,
	CHAR_CONTROL_CODE_FONT_3 = 8,
	CHAR_CONTROL_CODE_FONT_1 = 9,
	CHAR_CONTROL_CODE_FONT_0 = 0xA,

	CHAR_CONTROL_CODE_FONT_FLAG_SET_BIT_1 = 0xB,
	CHAR_CONTROL_CODE_FONT_FLAG_CLEAR_BIT_1 = 0xC,

	//Adjusts the palette depending on a global var
	CHAR_CONTROL_CODE_ADJUST_PALETTE_2 = 0xD,
	CHAR_CONTROL_CODE_ADJUST_PALETTE_3 = 0xE,
	CHAR_CONTROL_CODE_ADJUST_PALETTE_4 = 0xF,

	//The next 2 bytes specify the X and Y coordinates
	CHAR_CONTROL_CODE_NEW_LINE_X_Y = 0x11,

	//The next 4 bytes specify the sprite
	CHAR_CONTROL_CODE_SPRITE = 0x17
};

//Originally 0x9ABE0C, 12 elements from 0xF3 are the peep top colour, 12 elements from 0xCA are peep trouser colour
uint8 peep_palette[0x100] = { 
	0x00, 0xF3, 0xF4, 0xF5, 0x04, 0x05, 0x06, 0x07, 0x08, 0x09, 0x0A, 0x0B, 0x0C, 0x0D, 0x0E, 0x0F,
	0x10, 0x11, 0x12, 0x13, 0x14, 0x15, 0x16, 0x17, 0x18, 0x19, 0x1A, 0x1B, 0x1C, 0x1D, 0x1E, 0x1F,
	0x20, 0x21, 0x22, 0x23, 0x24, 0x25, 0x26, 0x27, 0x28, 0x29, 0x2A, 0x2B, 0x2C, 0x2D, 0x2E, 0x2F,
	0x30, 0x31, 0x32, 0x33, 0x34, 0x35, 0x36, 0x37, 0x38, 0x39, 0x3A, 0x3B, 0x3C, 0x3D, 0x3E, 0x3F,
	0x40, 0x41, 0x42, 0x43, 0x44, 0x45, 0x46, 0x47, 0x48, 0x49, 0x4A, 0x4B, 0x4C, 0x4D, 0x4E, 0x4F,
	0x50, 0x51, 0x52, 0x53, 0x54, 0x55, 0x56, 0x57, 0x58, 0x59, 0x5A, 0x5B, 0x5C, 0x5D, 0x5E, 0x5F,
	0x60, 0x61, 0x62, 0x63, 0x64, 0x65, 0x66, 0x67, 0x68, 0x69, 0x6A, 0x6B, 0x6C, 0x6D, 0x6E, 0x6F,
	0x70, 0x71, 0x72, 0x73, 0x74, 0x75, 0x76, 0x77, 0x78, 0x79, 0x7A, 0x7B, 0x7C, 0x7D, 0x7E, 0x7F,
	0x80, 0x81, 0x82, 0x83, 0x84, 0x85, 0x86, 0x87, 0x88, 0x89, 0x8A, 0x8B, 0x8C, 0x8D, 0x8E, 0x8F,
	0x90, 0x91, 0x92, 0x93, 0x94, 0x95, 0x96, 0x97, 0x98, 0x99, 0x9A, 0x9B, 0x9C, 0x9D, 0x9E, 0x9F,
	0xA0, 0xA1, 0xA2, 0xA3, 0xA4, 0xA5, 0xA6, 0xA7, 0xA8, 0xA9, 0xAA, 0xAB, 0xAC, 0xAD, 0xAE, 0xAF,
	0xB0, 0xB1, 0xB2, 0xB3, 0xB4, 0xB5, 0xB6, 0xB7, 0xB8, 0xB9, 0xBA, 0xBB, 0xBC, 0xBD, 0xBE, 0xBF,
	0xC0, 0xC1, 0xC2, 0xC3, 0xC4, 0xC5, 0xC6, 0xC7, 0xC8, 0xC9, 0xCA, 0xCB, 0xCC, 0xCD, 0xCE, 0xCF,
	0xD0, 0xD1, 0xD2, 0xD3, 0xD4, 0xD5, 0xD6, 0xD7, 0xD8, 0xD9, 0xDA, 0xDB, 0xDC, 0xDD, 0xDE, 0xDF,
	0xE0, 0xE1, 0xE2, 0xE3, 0xE4, 0xE5, 0xE6, 0xE7, 0xE8, 0xE9, 0xEA, 0xEB, 0xEC, 0xED, 0xEE, 0xEF,
	0xF0, 0xF1, 0xF2, 0xF3, 0xF4, 0xF5, 0xF6, 0xF7, 0xF8, 0xF9, 0xFA, 0xFB, 0xFC, 0xFD, 0xFE, 0xFF
};

//Originally 0x9ABE04
uint8 text_palette[0x8] = {
	0x00, 0x00, 0x00, 0x00, 0x00, 0x00, 0x00, 0x00
};

static void gfx_draw_dirty_blocks(int x, int y, int columns, int rows);

/**
 * 
 *  rct2: 0x00678998
 */
int gfx_load_g1()
{
	FILE *file;
	rct_g1_header header;
	unsigned int i;

	rct_g1_element *g1Elements = RCT2_ADDRESS(RCT2_ADDRESS_G1_ELEMENTS, rct_g1_element);

	file = fopen(get_file_path(PATH_ID_G1), "rb");
	if (file != NULL) {
		if (fread(&header, 8, 1, file) == 1) {
			// number of elements is stored in g1.dat, but because the entry headers are static, this can't be variable until
			// made into a dynamic array
			header.num_entries = 29294;

			// Read element headers
			fread(g1Elements, header.num_entries * sizeof(rct_g1_element), 1, file);

			// Read element data
			_g1Buffer = rct2_malloc(header.total_size);
			fread(_g1Buffer, header.total_size, 1, file);

			fclose(file);

			// Fix entry data offsets
			for (i = 0; i < header.num_entries; i++)
				g1Elements[i].offset += (int)_g1Buffer;

			// Successful
			return 1;
		}
		fclose(file);
	}

	// Unsuccessful
	RCT2_ERROR("Unable to load g1.dat");
	return 0;
}

/*
* 0x6C19AC
*/
void gfx_load_character_widths(){
<<<<<<< HEAD
=======
	//RCT2_CALLPROC_EBPSAFE(0x006C19AC);
	//return;

>>>>>>> 2e0f3422
	uint8* char_width_pointer = RCT2_ADDRESS(0x141E9E8, uint8);
	for (int char_set_offset = 0; char_set_offset < 4*0xE0; char_set_offset+=0xE0){
		for (uint8 c = 0; c < 0xE0; c++, char_width_pointer++){
			rct_g1_element g1 = RCT2_ADDRESS(RCT2_ADDRESS_G1_ELEMENTS, rct_g1_element)[c + 0xF15 + char_set_offset];
			int width;

			if (char_set_offset == 0xE0*3) width = g1.width + 1;
			else width = g1.width - 1;

			if (c >= 0x5B && c < 0x7F){
				width = 0;
			}
			*char_width_pointer = (uint8)width;
		}
		
	}
	
	uint8 drawing_surface[0x40];
	rct_drawpixelinfo dpi = { 
<<<<<<< HEAD
		.bits = (char*)&drawing_surface, 
=======
		.bits = &drawing_surface, 
>>>>>>> 2e0f3422
		.width = 8, 
		.height = 8, 
		.x = 0, 
		.y = 0, 
		.pitch = 0, 
		.zoom_level = 0};

<<<<<<< HEAD
	
	for (int i = 0; i < 0xE0; ++i){
		memset(drawing_surface, 0, sizeof(drawing_surface));
=======

	for (int i = 0; i < 0xE0; ++i){
		memset(drawing_surface, 0, size_of(drawing_surface));
>>>>>>> 2e0f3422
		gfx_draw_sprite(&dpi, i + 0x10D5, -1, 0);

		for (int x = 0; x < 8; ++x){
			uint8 val = 0;
			for (int y = 0; y < 8; ++y){
				val >>= 1;
				if (dpi.bits[x + y * 8]==1){
					val |= 0x80;
				}
			}
			RCT2_ADDRESS(0xF4393C, uint8)[i * 8 + x] = val;
		}

	}

	for (int i = 0; i < 0x20; ++i){
		rct_g1_element* g1 = &(RCT2_ADDRESS(RCT2_ADDRESS_G1_ELEMENTS, rct_g1_element)[0x606 + i]);
		uint8* unknown_pointer = RCT2_ADDRESS(0x9C3852, uint8) + 0xa12 * i;
		g1->offset = unknown_pointer;
		g1->width = 0x40;
		g1->height = 0x28;
		*((uint16*)unknown_pointer) = 0xFFFF;
		*((uint32*)(unknown_pointer + 0x0E)) = 0;
	}
}

/**
 * Clears the screen with the specified colour.
 *  rct2: 0x00678A9F
 */
void gfx_clear(rct_drawpixelinfo *dpi, int colour)
{
	int y, w, h;
	char* ptr;

	w = dpi->width >> dpi->var_0F;
	h = dpi->height >> dpi->var_0F;

	ptr = dpi->bits;
	for (y = 0; y < h; y++) {
		memset(ptr, colour, w);
		ptr += w + dpi->pitch;
	}
}

void gfx_draw_pixel(rct_drawpixelinfo *dpi, int x, int y, int colour)
{
	gfx_fill_rect(dpi, x, y, x, y, colour);
}

/*
* Draws a horizontal line of specified colour to a buffer.
* rct2: 0x68474C
*/
void gfx_draw_line_on_buffer(rct_drawpixelinfo *dpi, char colour, int y, int x, int no_pixels)
{
	y -= dpi->y;

	//Check to make sure point is in the y range
	if (y < 0)return;
	if (y >= dpi->height)return;
	//Check to make sure we are drawing at least a pixel
	if (!no_pixels) return;

	no_pixels++;
	x -= dpi->x;

	//If x coord outside range leave
	if (x < 0){
		//Unless the number of pixels is enough to be in range
		no_pixels += x;
		if (no_pixels <= 0)return;
		//Resets starting point to 0 as we don't draw outside the range
		x = 0;
	}

	//Ensure that the end point of the line is within range
	if (x + no_pixels - dpi->width > 0){
		//If the end point has any pixels outside range
		//cut them off. If there are now no pixels return.
		no_pixels -= x + no_pixels - dpi->width;
		if (no_pixels <= 0)return;
	}

	char* bits_pointer;
	//Get the buffer we are drawing to and move to the first coordinate.
	bits_pointer = dpi->bits + y*(dpi->pitch + dpi->width) + x;

	//Draw the line to the specified colour
	for (; no_pixels > 0; --no_pixels, ++bits_pointer){
		*((uint8*)bits_pointer) = colour;
	}
}


/**
 * Draws a line on dpi if within dpi boundaries
 *  rct2: 0x00684466
 * dpi (edi)
 * x1 (ax)
 * y1 (bx)
 * x2 (cx)
 * y2 (dx)
 * colour (ebp)
 */
void gfx_draw_line(rct_drawpixelinfo *dpi, int x1, int y1, int x2, int y2, int colour)
{
	// Check to make sure the line is within the drawing area
	if ((x1 < dpi->x) && (x2 < dpi->x)){
		return;
	}

	if ((y1 < dpi->y) && (y2 < dpi->y)){
		return;
	}

	if ((x1 >(dpi->x + dpi->width)) && (x2 >(dpi->x + dpi->width))){
		return;
	}

	if ((y1 > (dpi->y + dpi->height)) && (y2 > (dpi->y + dpi->height))){
		return;
	}

	//Bresenhams algorithm

	//If vertical plot points upwards
	int steep = abs(y2 - y1) > abs(x2 - x1);
	if (steep){
		int temp_y2 = y2;
		int temp_x2 = x2;
		y2 = x1;
		x2 = y1;
		y1 = temp_x2;
		x1 = temp_y2;
	}

	//If line is right to left swap direction
	if (x1 > x2){
		int temp_y2 = y2;
		int temp_x2 = x2;
		y2 = y1;
		x2 = x1;
		y1 = temp_y2;
		x1 = temp_x2;
	}

	int delta_x = x2 - x1;
	int delta_y = abs(y2 - y1);
	int error = delta_x / 2;
	int y_step;
	int y = y1;

	//Direction of step
	if (y1 < y2)y_step = 1;
	else y_step = -1;

	for (int x = x1, x_start = x1, no_pixels = 1; x < x2; ++x,++no_pixels){
		//Vertical lines are drawn 1 pixel at a time
		if (steep)gfx_draw_line_on_buffer(dpi, colour, x, y, 1);

		error -= delta_y;
		if (error < 0){
			//Non vertical lines are drawn with as many pixels in a horizontal line as possible
			if (!steep)gfx_draw_line_on_buffer(dpi, colour, y, x_start, no_pixels);

			//Reset non vertical line vars
			x_start = x + 1;
			no_pixels = 1;
			y += y_step;
			error += delta_x;
		}

		//Catch the case of the last line
		if (x + 1 == x2 && !steep){
			gfx_draw_line_on_buffer(dpi, colour, y, x_start, no_pixels);
		}
	}
	return;
}

/**
 *
 *  rct2: 0x00678AD4
 * dpi (edi)
 * left (ax)
 * top (cx)
 * right (bx)
 * bottom (dx)
 * colour (ebp)
 */
void gfx_fill_rect(rct_drawpixelinfo *dpi, int left, int top, int right, int bottom, int colour)
{
	int left_, right_, top_, bottom_;
	rct_drawpixelinfo* dpi_;
	left_ = left;
	right_ = right;
	top_ = top;
	bottom_ = bottom;
	dpi_ = dpi;
  
	if ((left > right) || (top > bottom) || (dpi->x > right) || (left >= (dpi->x + dpi->width)) ||
		(bottom < dpi->y) || (top >= (dpi->y + dpi->height)))
		return;

	colour |= RCT2_GLOBAL(0x009ABD9C, uint32);

	if (!(colour & 0x1000000)) {
		if (!(colour & 0x8000000)) {
			left_ = left - dpi->x;
			if (left_ < 0)
				left_ = 0;

			right_ = right - dpi->x;
			right_++;
			if (right_ > dpi->width)
				right_ = dpi->width;

			right_ -= left_;
	
			top_ = top - dpi->y;
			if (top_ < 0)
				top_ = 0;

			bottom_ = bottom - dpi->y;
			bottom_++;

			if (bottom_ > dpi->height)
				bottom_ = dpi->height;

			bottom_ -= top_;

			if (!(colour & 0x2000000)) {
				if (!(colour & 0x4000000)) {
					uint8* pixel = (top_ * (dpi->width + dpi->pitch)) + left_ + dpi->bits;

					int length = dpi->width + dpi->pitch - right_;

					for (int i = 0; i < bottom_; ++i) {
						memset(pixel, (colour & 0xFF), right_);
						pixel += length + right_;
					}
				} else {
					// 00678B8A   00678E38
					char* esi;
					esi = (top_ * (dpi->width + dpi->pitch)) + left_ + dpi->bits;;

					int eax, ebp;
					eax = colour;
					ebp = dpi->width + dpi->pitch - right_;

					RCT2_GLOBAL(0x00EDF810, uint32) = ebp;
					RCT2_GLOBAL(0x009ABDB2, uint16) = bottom_;
					RCT2_GLOBAL(0x00EDF814, uint32) = right_;

					top_ = (top + dpi->y) & 0xf;
					right_ = (right + dpi_->x) &0xf;

					dpi_ = (rct_drawpixelinfo*)esi;

					esi = (char*)(eax >> 0x1C);
					esi = (char*)RCT2_GLOBAL(0x0097FEFC,uint32)[esi]; // or possibly uint8)[esi*4] ?

					for (; RCT2_GLOBAL(0x009ABDB2, uint16) > 0; RCT2_GLOBAL(0x009ABDB2, uint16)--) {
						// push    ebx
						// push    ecx
						ebp = *(esi + top_*2);
					     
						// mov     bp, [esi+top_*2];
						int ecx;
						ecx = RCT2_GLOBAL(0x00EDF814, uint32);

						for (int i = ecx; i >=0; --i) {
							if (!(ebp & (1 << right_)))
								dpi_->bits = (char*)(left_ & 0xFF);
		
							right_++;
							right_ = right_ & 0xF;
							dpi_++;
						}
						// pop     ecx
						// pop     ebx
						top_++;
						top_ = top_ &0xf;
						dpi_ += RCT2_GLOBAL(0x00EDF810, uint32);
					}
					return;
				}

			} else {
				// 00678B7E   00678C83
				if (dpi->zoom_level < 1) {
					// Location in screen buffer?
					uint8* pixel = top_ * (dpi->width + dpi->pitch) + left_ + dpi->bits;

					// Find colour in colour table?
					uint32 eax = RCT2_ADDRESS(0x0097FCBC, uint32)[(colour & 0xFF)];
					rct_g1_element* g1_element = &(RCT2_ADDRESS(RCT2_ADDRESS_G1_ELEMENTS, rct_g1_element)[eax]);

					int length = (dpi->width + dpi->pitch) - right_;

					// Fill the rectangle with the colours from the colour table
					for (int i = 0; i < bottom_; ++i) {
						for (int j = 0; j < right_; ++j) {
							*pixel = *((uint8*)(&g1_element->offset[*pixel]));
							pixel++;
						}
						pixel += length;
					}
				} else if (dpi->zoom_level > 1) {
					// 00678C8A    00678D57
					right_ = right;
				} else if (dpi->zoom_level == 1) {
					// 00678C88   00678CEE
					right = right;
				}
	
			}
		} else {
			// 00678B3A    00678EC9
			right_ = right;
      }
  } else {
    // 00678B2E    00678BE5
		// Cross hatching
		uint16 pattern = 0;

		left_ = left_ - dpi->x;
		if (left_ < 0) {
			pattern = pattern ^ left_;
			left_ = 0;
		}

		right_ = right_ - dpi->x;
		right_++;

		if (right_ > dpi->width)
			right_ = dpi-> width;
		
		right_ = right_ - left_;

		top_ = top - dpi->y;
		if (top_ < 0) {
			pattern = pattern ^ top_;
			top_ = 0;
		}

		bottom_ = bottom - dpi->y;
		bottom_++;

		if (bottom_ > dpi->height)
			bottom_ = dpi->height;

		bottom_ -= top_;

		uint8* pixel = (top_ * (dpi->width + dpi->pitch)) + left_ + dpi->bits;

		int length = dpi->width + dpi->pitch - right_;

		uint32 ecx;
		for (int i = 0; i < bottom_; ++i) {
			ecx = pattern;
			// Rotate right
			ecx = (ecx >> 1) | (ecx << (sizeof(ecx) * CHAR_BIT - 1));
			ecx = (ecx & 0xFFFF0000) | right_; 
			// Fill every other pixel with the colour
			for (; (ecx & 0xFFFF) > 0; ecx--) {
				ecx = ecx ^ 0x80000000;
				if ((int)ecx < 0) {
					*pixel = colour & 0xFF;
				}
				pixel++;
			}
			pattern = pattern ^ 1;
			pixel += length;
			
		}
	}

	// RCT2_CALLPROC_X(0x00678AD4, left, right, top, bottom, 0, dpi, colour);
}

/**
 *  Draw a rectangle, with optional border or fill
 *
 *  rct2: 0x006E6F81
 * dpi (edi)
 * left (ax)
 * top (cx)
 * right (bx)
 * bottom (dx)
 * colour (ebp)
 * flags (si)
 */
void gfx_fill_rect_inset(rct_drawpixelinfo* dpi, short left, short top, short right, short bottom, int colour, short flags)
{
	uint8 shadow, fill, hilight;

	// Flags
	int no_border, no_fill, pressed;

	no_border = 8;
	no_fill = 0x10;
	pressed = 0x20;

	if (colour & 0x180) {
		if (colour & 0x100) {
			colour = colour & 0x7F;
		} else {
			colour = RCT2_ADDRESS(0x009DEDF4,uint8)[colour];
		}

		colour = colour | 0x2000000; //Transparent

		if (flags & no_border) {
			gfx_fill_rect(dpi, left, top, bottom, right, colour);
		} else if (flags & pressed) {
			// Draw outline of box
			gfx_fill_rect(dpi, left, top, left, bottom, colour + 1);
			gfx_fill_rect(dpi, left, top, right, top, colour + 1);
			gfx_fill_rect(dpi, right, top, right, bottom, colour + 2);
			gfx_fill_rect(dpi, left, bottom, right, bottom, colour + 2);

			if (!(flags & no_fill)) {
				gfx_fill_rect(dpi, left+1, top+1, right-1, bottom-1, colour);
			}
		} else {
			// Draw outline of box
			gfx_fill_rect(dpi, left, top, left, bottom, colour + 2);
			gfx_fill_rect(dpi, left, top, right, top, colour + 2);
			gfx_fill_rect(dpi, right, top, right, bottom, colour + 1);
			gfx_fill_rect(dpi, left, bottom, right, bottom, colour + 1);

			if (!(flags & no_fill)) {
				gfx_fill_rect(dpi, left+1, top+1, right-1, bottom-1, colour);
			}
		}
	} else {
		if (flags & 0x80) {
			shadow	= RCT2_ADDRESS(0x0141FC46, uint8)[colour * 8];
			fill	= RCT2_ADDRESS(0x0141FC48, uint8)[colour * 8];
			hilight	= RCT2_ADDRESS(0x0141FC4A, uint8)[colour * 8];
		} else {
			shadow	= RCT2_ADDRESS(0x0141FC47, uint8)[colour * 8];
			fill	= RCT2_ADDRESS(0x0141FC49, uint8)[colour * 8];
			hilight	= RCT2_ADDRESS(0x0141FC4B, uint8)[colour * 8];
		}

		if (flags & no_border) {
			gfx_fill_rect(dpi, left, top, right, bottom, fill);
		} else if (flags & pressed) {
			// Draw outline of box
			gfx_fill_rect(dpi, left, top, left, bottom, shadow);
			gfx_fill_rect(dpi, left + 1, top, right, top, shadow);
			gfx_fill_rect(dpi, right, top + 1, right, bottom - 1, hilight);
			gfx_fill_rect(dpi, left + 1, bottom, right, bottom, hilight);

			if (!(flags & no_fill)) {
				if (!(flags & 0x40)) {
					if (flags & 0x04) {
						fill = RCT2_ADDRESS(0x0141FC49, uint8)[0];
					} else {
						fill = RCT2_ADDRESS(0x0141FC4A, uint8)[colour * 8];
					}
				}
				gfx_fill_rect(dpi, left+1, top+1, right-1, bottom-1, fill);
			}
		} else {
			// Draw outline of box
			gfx_fill_rect(dpi, left, top, left, bottom - 1, hilight);
			gfx_fill_rect(dpi, left + 1, top, right - 1, top, hilight);
			gfx_fill_rect(dpi, right, top, right, bottom - 1, shadow);
			gfx_fill_rect(dpi, left, bottom, right, bottom, shadow);

			if (!(flags & no_fill)) {
				if (flags & 0x04) {
					fill = RCT2_ADDRESS(0x0141FC49, uint8)[0];
				}
				gfx_fill_rect(dpi, left+1, top+1, right-1, bottom-1, fill);
			}
		}
	}
}

#define RCT2_Y_RELATED_GLOBAL_1 0x9E3D12 //uint16
#define RCT2_Y_END_POINT_GLOBAL 0x9ABDAC //sint16
#define RCT2_Y_START_POINT_GLOBAL 0xEDF808 //sint16
#define RCT2_X_RELATED_GLOBAL_1 0x9E3D10 //uint16
#define RCT2_X_END_POINT_GLOBAL 0x9ABDA8 //sint16
#define RCT2_X_START_POINT_GLOBAL 0xEDF80C //sint16
#define RCT2_DPI_LINE_LENGTH_GLOBAL 0x9ABDB0 //uint16 width+pitch

/*
* rct2: 0x67A690
* copies a sprite onto the buffer. There is no compression used on the sprite
* image.
*/
void gfx_bmp_sprite_to_buffer(uint8* palette_pointer, uint8* unknown_pointer, uint8* source_pointer, uint8* dest_pointer, rct_g1_element* source_image, rct_drawpixelinfo *dest_dpi, int height, int width, int image_type){
	uint8 zoom_level = dest_dpi->zoom_level + 1;
	//Requires use of palette?
	if (image_type & IMAGE_TYPE_USE_PALETTE){

		//Mix with another image?? and colour adjusted
		if (unknown_pointer!= NULL){ //Not tested. I can't actually work out when this code runs.
			unknown_pointer += source_pointer - source_image->offset;// RCT2_GLOBAL(0x9E3CE0, uint32);

			for (; height > 0; height -= zoom_level){
				uint8* next_source_pointer = source_pointer + source_image->width*zoom_level;
				uint8* next_unknown_pointer = unknown_pointer + source_image->width*zoom_level;
				uint8* next_dest_pointer = dest_pointer + dest_dpi->width + dest_dpi->pitch;

				for (int no_pixels = width; no_pixels > 0; no_pixels -= zoom_level, source_pointer+=zoom_level,  unknown_pointer+=zoom_level, dest_pointer++){
					uint8 pixel = *source_pointer;
					pixel = palette_pointer[pixel];
					pixel &= *unknown_pointer;
					if (pixel){
						*dest_pointer = pixel;
					}
				}
				source_pointer = next_source_pointer;
				dest_pointer = next_dest_pointer;
				unknown_pointer = next_unknown_pointer;
			}
			return;
		}

		//image colour adjusted?
		for (; height > 0; height -= zoom_level){
			uint8* next_source_pointer = source_pointer + source_image->width*zoom_level;
			uint8* next_dest_pointer = dest_pointer + dest_dpi->width + dest_dpi->pitch;
			for (int no_pixels = width; no_pixels > 0; no_pixels -= zoom_level, source_pointer+= zoom_level, dest_pointer++){
				uint8 pixel = *source_pointer;
				pixel = palette_pointer[pixel];
				if (pixel){
					*dest_pointer = pixel;
				}
			}

			source_pointer = next_source_pointer;
			dest_pointer = next_dest_pointer;
		}
		return;
	}

	//Mix with background. It only uses source pointer for
	//telling if it needs to be drawn not for colour.
	if (image_type & IMAGE_TYPE_MIX_BACKGROUND){//Not tested
		for (; height > 0; height -= zoom_level){
			uint8* next_source_pointer = source_pointer + source_image->width*zoom_level;
			uint8* next_dest_pointer = dest_pointer + dest_dpi->width + dest_dpi->pitch;

			for (int no_pixels = width; no_pixels > 0; no_pixels -= zoom_level, source_pointer += zoom_level, dest_pointer++){
				uint8 pixel = *source_pointer;
				if (pixel){
					pixel = *dest_pointer;
					pixel = palette_pointer[pixel];
					*dest_pointer = pixel;
				}
			}

			source_pointer = next_source_pointer;
			dest_pointer = next_dest_pointer;
		}
		return;
	}

	//Basic bitmap no fancy stuff
	if (!(source_image->flags & G1_FLAG_BMP)){//Not tested
		for (; height > 0; height-=zoom_level){
			uint8* next_source_pointer = source_pointer + source_image->width*zoom_level;
			uint8* next_dest_pointer = dest_pointer + dest_dpi->width + dest_dpi->pitch;

			for (int no_pixels = width; no_pixels > 0; no_pixels -= zoom_level, dest_pointer++, source_pointer += zoom_level){
				*dest_pointer = *source_pointer;
			}

			dest_pointer = next_dest_pointer;
			source_pointer = next_source_pointer;
		}
		return;
	}

	if (RCT2_GLOBAL(0x9E3CDC, uint32) != 0){//Not tested. I can't actually work out when this code runs.
		unknown_pointer += source_pointer - source_image->offset;

		for (; height > 0; height -= zoom_level){
			uint8* next_source_pointer = source_pointer + source_image->width*zoom_level;
			uint8* next_unknown_pointer = unknown_pointer + source_image->width*zoom_level;
			uint8* next_dest_pointer = dest_pointer + dest_dpi->width + dest_dpi->pitch;

			for (int no_pixels = width; no_pixels > 0; no_pixels -= zoom_level, dest_pointer++, source_pointer += zoom_level, unknown_pointer += zoom_level){
				uint8 pixel = *source_pointer;
				pixel &= *unknown_pointer;
				if (pixel){
					*dest_pointer = pixel;
				}
			}
			dest_pointer = next_dest_pointer;
			source_pointer = next_source_pointer;
			unknown_pointer = next_unknown_pointer;
		}
	}

	//Basic bitmap with no draw pixels
	for (; height > 0; height -= zoom_level){
		uint8* next_source_pointer = source_pointer + source_image->width*zoom_level;
		uint8* next_dest_pointer = dest_pointer + dest_dpi->width + dest_dpi->pitch;

		for (int no_pixels = width; no_pixels > 0; no_pixels -= zoom_level, dest_pointer++, source_pointer += zoom_level){
			uint8 pixel = *source_pointer;
			if (pixel){
				*dest_pointer = pixel;
			}
		}
		dest_pointer = next_dest_pointer;
		source_pointer = next_source_pointer;
	}
	return;
}


/*
* rct2: 0x67AA18 transfers readied images onto buffers
* This function copies the sprite data onto the screen
* I think its only used for bitmaps onto buttons but i am not sure.
* There is still a small bug with this code when it is in the choose park view.
*/
void gfx_rle_sprite_to_buffer(uint8* source_bits_pointer, uint8* dest_bits_pointer, uint8* palette_pointer, rct_drawpixelinfo *dpi, int image_type, int source_y_start, int height, int source_x_start, int width){
	int zoom_level = dpi->zoom_level + 1;

	uint8* next_source_pointer;
	uint8* next_dest_pointer = dest_bits_pointer;

	//For every line in the image
	for (int y = source_y_start; y < (height + source_y_start); y += zoom_level){

		//The first part of the source pointer is a list of offsets to different lines
		//This will move the pointer to the correct source line.
		next_source_pointer = source_bits_pointer + ((uint16*)source_bits_pointer)[y];

		uint8 last_data_line = 0;

		//For every data section in the line
		while (!last_data_line){
			uint8* source_pointer = next_source_pointer;
			uint8* dest_pointer = next_dest_pointer;

			int no_pixels = *source_pointer++;
			//gap_size is the number of non drawn pixels you require to
			//jump over on your destination
			uint8 gap_size = *source_pointer++;
			//The last bit in no_pixels tells you if you have reached the end of a line
			last_data_line = no_pixels & 0x80;
			//Clear the last data line bit so we have just the no_pixels
			no_pixels &= 0x7f;
			//Have our next source pointer point to the next data section
			next_source_pointer = source_pointer + no_pixels;

			//Calculates the start point of the image
			int x_start = gap_size - source_x_start;

			if (x_start > 0){
				//Since the start is positive
				//We need to move the drawing surface to the correct position
				dest_pointer += x_start / zoom_level;
			}
			else{
				//If the start is negative we require to remove part of the image.
				//This is done by moving the image pointer to the correct position.
				source_pointer -= x_start;
				//The no_pixels will be reduced in this operation
				no_pixels += x_start;
				//If there are no pixels there is nothing to draw this data section
				if (no_pixels <= 0) continue;
				//Reset the start position to zero as we have taken into account all moves
				x_start = 0;
			}

			int x_end = x_start + no_pixels;
			//If the end position is further out than the whole image
			//end position then we need to shorten the line again
			if (x_end > width){
				//Shorten the line
				no_pixels -= x_end - width;
				//If there are no pixels there is nothing to draw.
				if (no_pixels <= 0) continue;
			}

			//Finally after all those checks, copy the image onto the drawing surface
			//If the image type is not a basic one we require to mix the pixels
			if (image_type & IMAGE_TYPE_USE_PALETTE){//In the .exe these are all unraveled loops
				for (; no_pixels > 0; no_pixels -= zoom_level, source_pointer += zoom_level, dest_pointer++){
					uint8 al = *source_pointer;
					uint8 ah = *dest_pointer;
					if (image_type & IMAGE_TYPE_MIX_BACKGROUND)//Mix with background and image Not Tested
						al = palette_pointer[(al | ((int)ah) << 8) - 0x100];
					else //Adjust colours?
						al = palette_pointer[al];
					*dest_pointer = al;
				}
			}
			else if (image_type & IMAGE_TYPE_MIX_BACKGROUND){//In the .exe these are all unraveled loops
				//Doesnt use source pointer ??? mix with background only?
				//Not Tested
				for (; no_pixels > 0; no_pixels -= zoom_level, dest_pointer++){
					uint8 pixel = *dest_pointer;
					pixel = palette_pointer[pixel];
					*dest_pointer = pixel;
				}
			}
			else
			{
				for (; no_pixels > 0; no_pixels -= zoom_level, source_pointer += zoom_level, dest_pointer++){
					*dest_pointer = *source_pointer;
				}
			}
		}

		//Add a line to the drawing surface pointer
		next_dest_pointer += (int)dpi->width + (int)dpi->pitch;
	}
}


void gfx_draw_sprite_palette_set(rct_drawpixelinfo *dpi, int image_id, int x, int y, uint8* palette_pointer, uint8* unknown_pointer);
/**
 *
 *  rct2: 0x0067A28E
 * image_id (ebx)
 * x (cx)
 * y (dx)
 */
void gfx_draw_sprite(rct_drawpixelinfo *dpi, int image_id, int x, int y)
{

	int eax = 0, ebx = image_id, ecx = x, edx = y, esi = 0, edi = (int)dpi, ebp = 0;
	int image_type = (image_id & 0xE0000000) >> 28;
	int image_sub_type = (image_id & 0x1C000000) >> 26;
	uint8* palette_pointer = NULL;
	uint8 palette[0x100];
	RCT2_GLOBAL(0x00EDF81C, uint32) = image_id & 0xE0000000;
	eax = (image_id >> 26) & 0x7;

	uint8* unknown_pointer = (uint8*)(RCT2_ADDRESS(0x9E3CE4, uint32*)[image_sub_type]);
	RCT2_GLOBAL(0x009E3CDC, uint32) = RCT2_GLOBAL(0x009E3CE4 + eax * 4, uint32);

	if (image_type && !(image_type & IMAGE_TYPE_UNKNOWN)) {

		if (!(image_type & IMAGE_TYPE_MIX_BACKGROUND)){
			eax = image_id;
			eax >>= 19;
			eax &= 0xFF;
			unknown_pointer = NULL;
			RCT2_GLOBAL(0x009E3CDC, uint32) = 0;
		}
		else{
			eax = image_id;
			eax >>= 19;
			eax &= 0x7F;
		}
		eax = RCT2_GLOBAL(eax * 4 + 0x97FCBC, uint32);

		palette_pointer = ((rct_g1_element*)RCT2_ADDRESS_G1_ELEMENTS)[eax].offset;
		RCT2_GLOBAL(0x9ABDA4, uint32) = (uint32)palette_pointer;
	}
	else if (image_type && !(image_type & IMAGE_TYPE_USE_PALETTE)){
		//Has not been tested
		RCT2_GLOBAL(0x9E3CDC, uint32) = 0;
		unknown_pointer = NULL;

		eax = image_id;
		eax >>= 19;
		//push edx/y
		eax &= 0x1F;
		ebp = RCT2_GLOBAL(ebp * 4 + 0x97FCBC, uint32);
		eax = RCT2_GLOBAL(eax * 4 + 0x97FCBC, uint32);
		ebp <<= 0x4;
		eax <<= 0x4;
		ebp = RCT2_GLOBAL(ebp + RCT2_ADDRESS_G1_ELEMENTS, uint32);
		eax = RCT2_GLOBAL(eax + RCT2_ADDRESS_G1_ELEMENTS, uint32);
		edx = *((uint32*)(eax + 0xF3));
		esi = *((uint32*)(eax + 0xF7));
		RCT2_GLOBAL(0x9ABFFF, uint32) = edx;
		RCT2_GLOBAL(0x9AC003, uint32) = esi;
		edx = *((uint32*)(ebp + 0xF3));
		esi = *((uint32*)(ebp + 0xF7));
		esi = *((uint32*)(eax + 0xF7));

		edx = *((uint32*)(eax + 0xFB));
		esi = *((uint32*)(ebp + 0xFB));

		eax = image_id;
		RCT2_GLOBAL(0x9AC007, uint32) = edx;
		eax >>= 24;
		RCT2_GLOBAL(0x9ABF42, uint32) = esi;
		eax &= 0x1F;

		//image_id
		RCT2_GLOBAL(0xEDF81C, uint32) |= 0x20000000;
		image_id |= IMAGE_TYPE_USE_PALETTE;

		eax = RCT2_GLOBAL(eax * 4 + 0x97FCBC, uint32);
		eax <<= 4;
		eax = RCT2_GLOBAL(eax + RCT2_ADDRESS_G1_ELEMENTS, uint32);
		edx = *((uint32*)(eax + 0xF3));
		esi = *((uint32*)(eax + 0xF7));
		RCT2_GLOBAL(0x9ABFD6, uint32) = edx;
		RCT2_GLOBAL(0x9ABFDA, uint32) = esi;
		edx = *((uint32*)(eax + 0xFB));
		RCT2_GLOBAL(0x9ABDA4, uint32) = 0x9ABF0C;
		palette_pointer = (uint8*)0x9ABF0C;
		RCT2_GLOBAL(0x9ABFDE, uint32) = edx;
		edx = y;

	}
	else if (image_type){
		RCT2_GLOBAL(0x9E3CDC, uint32) = 0;
		unknown_pointer = NULL;
		//Copy the peep palette into a new palette. 
		//Not really required but its nice to make a copy
		memcpy(palette, peep_palette, 0x100);

		//Top
		int top_type = (image_id >> 19) & 0x1f;
		uint32 top_offset = RCT2_ADDRESS(0x97FCBC, uint32)[top_type];
		rct_g1_element top_palette = RCT2_ADDRESS(RCT2_ADDRESS_G1_ELEMENTS, rct_g1_element)[top_offset];
		memcpy(palette + 0xF3, top_palette.offset + 0xF3, 12);
		
		//Trousers
		int trouser_type = (image_id >> 24) & 0x1f;
		uint32 trouser_offset = RCT2_ADDRESS(0x97FCBC, uint32)[trouser_type];
		rct_g1_element trouser_palette = RCT2_ADDRESS(RCT2_ADDRESS_G1_ELEMENTS, rct_g1_element)[trouser_offset];
		memcpy(palette + 0xCA, trouser_palette.offset + 0xF3, 12);

		//For backwards compatibility until the zooming function is done
		RCT2_GLOBAL(0x9ABDA4, uint8*) = palette;
		palette_pointer = palette;
	}

	gfx_draw_sprite_palette_set(dpi, image_id, x, y, palette_pointer, unknown_pointer);
}

/*
* 0x67A46E
*/
void gfx_draw_sprite_palette_set(rct_drawpixelinfo *dpi, int image_id, int x, int y, uint8* palette_pointer, uint8* unknown_pointer){
	int image_element = 0x7FFFF&image_id;
	int image_type = (image_id & 0xE0000000) >> 28;
	
	rct_g1_element* g1_source = &(RCT2_ADDRESS(RCT2_ADDRESS_G1_ELEMENTS, rct_g1_element)[image_element]);

	//Zooming code has been integrated into main code.
	/*if (dpi->zoom_level >= 1){ //These have not been tested
		//something to do with zooming
		if (dpi->zoom_level == 1){
			RCT2_CALLPROC_X(0x0067BD81, 0, (int)g1_source, x, y, 0,(int) dpi, 0);
			return;
		}
		if (dpi->zoom_level == 2){
			RCT2_CALLPROC_X(0x0067DADA, 0, (int)g1_source, x, y, 0, (int)dpi, 0);
			return;
		}
		RCT2_CALLPROC_X(0x0067FAAE, 0, (int)g1_source, x, y, 0, (int)dpi, 0);
		return;
	}*/

	//We add on one so that divides will create the correct number of pixels
	int zoom_level = dpi->zoom_level + 1;
	//This will be the height of the drawn image
	int height = g1_source->height / zoom_level;
	//This is the start y coordinate on the destination
	int dest_start_y = y - dpi->y + g1_source->y_offset;
	//This is the start y coordinate on the source
	int source_start_y = 0;

	
	if (dest_start_y < 0){
		//If the destination y is negative reduce the height of the
		//image as we will cut off the bottom
		height += dest_start_y;
		//If the image is no longer visible nothing to draw
		if (height <= 0){
			return;
		}
		//The source image will start a further up the image
		source_start_y -= dest_start_y*zoom_level;
		//The destination start is now reset to 0
		dest_start_y = 0;
	}
	

	int dest_end_y = dest_start_y + height;

	if (dest_end_y > dpi->height){
		//If the destination y is outside of the drawing
		//image reduce the height of the image
		height -= dest_end_y - dpi->height;
		//If the image no longer has anything to draw
		if (height <= 0)return;
	}
	
	//This will be the width of the drawn image
	int width = g1_source->width / zoom_level;
	//This is the source start x coordinate
	int source_start_x = 0;
	//This is the destination start x coordinate
	int dest_start_x = x - dpi->x + g1_source->x_offset;
	
	if (dest_start_x < 0){
		//If the destination is negative reduce the width
		//image will cut off the side
		width += dest_start_x;
		//If there is no image to draw
		if (width <= 0){
			return;
		}
		//The source start will also need to cut off the side
		source_start_x -= dest_start_x*zoom_level;
		//Reset the destination to 0
		dest_start_x = 0;
	}

	int dest_end_x = dest_start_x + width;

	if (dest_end_x > dpi->width){
		//If the destination x is outside of the drawing area
		//reduce the image width.
		width -= dest_end_x - dpi->width;
		//If there is no image to draw.
		if (width <= 0)return;
	}

	
	uint8* dest_pointer = (uint8*)dpi->bits;
	//Move the pointer to the start point of the destination
	dest_pointer += (dpi->width + dpi->pitch)*dest_start_y + dest_start_x;

	height *= zoom_level;
	width *= zoom_level;

	if (g1_source->flags & G1_FLAG_RLE_COMPRESSION){
		//We have to use a different method to move the source pointer for
		//rle encoded sprites so that will be handled within this function
		gfx_rle_sprite_to_buffer(g1_source->offset, dest_pointer, palette_pointer, dpi, image_type, source_start_y, height, source_start_x, width);
		return;
	}
	uint8* source_pointer = g1_source->offset;
	//Move the pointer to the start point of the source
	source_pointer += g1_source->width*source_start_y + source_start_x;

	if (!(g1_source->flags & 0x02)){
		gfx_bmp_sprite_to_buffer(palette_pointer, unknown_pointer, source_pointer, dest_pointer, g1_source, dpi, height, width, image_type);
		return;
	}
	//0x67A60A Not tested
	int total_no_pixels = g1_source->width*g1_source->height;
	source_pointer = g1_source->offset;
	uint8* new_source_pointer_start = malloc(total_no_pixels);
	uint8* new_source_pointer = new_source_pointer_start;// 0x9E3D28;
	int ebx, ecx;
	while (total_no_pixels>0){
		sint8 no_pixels = *source_pointer;
		if (no_pixels >= 0){
			source_pointer++;
			total_no_pixels -= no_pixels;
			memcpy((char*)new_source_pointer, (char*)source_pointer, no_pixels);
			new_source_pointer += no_pixels;
			source_pointer += no_pixels;
			continue;
		}
		ecx = no_pixels;
		no_pixels &= 0x7;
		ecx >>= 3;//SAR
		int eax = ((int)no_pixels)<<8;
		ecx = -ecx;//Odd
		eax = eax & 0xFF00 + *(source_pointer+1);
		total_no_pixels -= ecx;
		source_pointer += 2;
		ebx = (uint32)new_source_pointer - eax;
		eax = (uint32)source_pointer;
		source_pointer = (uint8*)ebx;
		ebx = eax;
		eax = 0;
		memcpy((char*)new_source_pointer, (char*)source_pointer, ecx);
		new_source_pointer += ecx;
		source_pointer += ecx;
		source_pointer = (uint8*)ebx;
	}
	source_pointer = new_source_pointer_start + g1_source->width*source_start_y + source_start_x;
	gfx_bmp_sprite_to_buffer(palette_pointer, unknown_pointer, source_pointer, dest_pointer, g1_source, dpi, height, width, image_type);
	free(new_source_pointer_start);
	return;
}

/**
 *
 *  rct2: 0x00683854
 * a1 (ebx)
 * product (cl)
 */
void gfx_transpose_palette(int pal, unsigned char product)
{
	int eax, ebx, ebp;
	uint8* esi, *edi;

	ebx = pal * 16;
	esi = (uint8*)(*((int*)(RCT2_ADDRESS_G1_ELEMENTS + ebx)));
	ebp = *((short*)(0x009EBD2C + ebx));
	eax = *((short*)(0x009EBD30 + ebx)) * 4;
	edi = (uint8*)0x01424680 + eax;

	for (; ebp > 0; ebp--) {
		edi[0] = (esi[0] * product) >> 8;
		edi[1] = (esi[1] * product) >> 8;
		edi[2] = (esi[2] * product) >> 8;
		esi += 3;
		edi += 4;
	}
	osinterface_update_palette((char*)0x01424680, 10, 236);
}

/**
 * Draws i formatted text string centred at i specified position.
 *  rct2: 0x006C1D6C
 * dpi (edi)
 * format (bx)
 * x (cx)
 * y (dx)
 * colour (al)
 * args (esi)
 */
void gfx_draw_string_centred(rct_drawpixelinfo *dpi, int format, int x, int y, int colour, void *args)
{
	char* buffer;
	short text_width;

	buffer = RCT2_ADDRESS(RCT2_ADDRESS_COMMON_STRING_FORMAT_BUFFER, char);
	format_string(buffer, format, args);

	RCT2_GLOBAL(RCT2_ADDRESS_CURRENT_FONT_SPRITE_BASE, uint16) = 0xE0;

	// Measure text width
	text_width = gfx_get_string_width(buffer);

	// Draw the text centred
	if (text_width <= 0xFFFF) {
		x -= text_width / 2;
		gfx_draw_string(dpi, buffer, colour, x, y);
	}
}

/**
 *
 *  rct2: 0x006ED7E5
 */
void gfx_invalidate_screen()
{
	int width = RCT2_GLOBAL(RCT2_ADDRESS_SCREEN_WIDTH, sint16);
	int height = RCT2_GLOBAL(RCT2_ADDRESS_SCREEN_HEIGHT, sint16);
	gfx_set_dirty_blocks(0, 0, width, height);
}

/**
 * 
 *  rct2: 0x006E732D
 * left (ax)
 * top (bx)
 * right (dx)
 * bottom (bp)
 */
void gfx_set_dirty_blocks(int left, int top, int right, int bottom)
{
	int x, y;
	uint8 *screenDirtyBlocks = RCT2_ADDRESS(0x00EDE408, uint8);

	left = max(left, 0);
	top = max(top, 0);
	right = min(right, RCT2_GLOBAL(RCT2_ADDRESS_SCREEN_WIDTH, sint16));
	bottom = min(bottom, RCT2_GLOBAL(RCT2_ADDRESS_SCREEN_HEIGHT, sint16));

	if (left >= right)
		return;
	if (top >= bottom)
		return;

	right--;
	bottom--;

	left >>= RCT2_GLOBAL(0x009ABDF0, sint8);
	right >>= RCT2_GLOBAL(0x009ABDF0, sint8);
	top >>= RCT2_GLOBAL(0x009ABDF1, sint8);
	bottom >>= RCT2_GLOBAL(0x009ABDF1, sint8);

	for (y = top; y <= bottom; y++)
		for (x = left; x <= right; x++)
			screenDirtyBlocks[y * RCT2_GLOBAL(RCT2_ADDRESS_DIRTY_BLOCK_COLUMNS, sint32) + x] = 0xFF;
}

/**
 *
 *  rct2: 0x006E73BE
 */
void gfx_draw_all_dirty_blocks()
{
	int x, y, xx, yy, columns, rows;
	uint8 *screenDirtyBlocks = RCT2_ADDRESS(0x00EDE408, uint8);

	for (x = 0; x < RCT2_GLOBAL(RCT2_ADDRESS_DIRTY_BLOCK_COLUMNS, sint32); x++) {
		for (y = 0; y < RCT2_GLOBAL(RCT2_ADDRESS_DIRTY_BLOCK_ROWS, sint32); y++) {
			if (screenDirtyBlocks[y * RCT2_GLOBAL(RCT2_ADDRESS_DIRTY_BLOCK_COLUMNS, sint32) + x] == 0)
				continue;

			// Determine columns
			for (xx = x; xx < RCT2_GLOBAL(RCT2_ADDRESS_DIRTY_BLOCK_COLUMNS, sint32); xx++)
				if (screenDirtyBlocks[y * RCT2_GLOBAL(RCT2_ADDRESS_DIRTY_BLOCK_COLUMNS, sint32) + xx] == 0)
					break;
			columns = xx - x;

			// Check rows
			for (yy = y; yy < RCT2_GLOBAL(RCT2_ADDRESS_DIRTY_BLOCK_ROWS, sint32); yy++)
				for (xx = x; xx < x + columns; xx++)
					if (screenDirtyBlocks[yy * RCT2_GLOBAL(RCT2_ADDRESS_DIRTY_BLOCK_COLUMNS, sint32) + xx] == 0)
						goto endRowCheck;
			
		endRowCheck:
			rows = yy - y;
			gfx_draw_dirty_blocks(x, y, columns, rows);
		}
	}
}

static void gfx_draw_dirty_blocks(int x, int y, int columns, int rows)
{
	int left, top, right, bottom;
	uint8 *screenDirtyBlocks = RCT2_ADDRESS(0x00EDE408, uint8);

	// Unset dirty blocks
	for (top = y; top < y + rows; top++)
		for (left = x; left < x + columns; left++)
			screenDirtyBlocks[top * RCT2_GLOBAL(RCT2_ADDRESS_DIRTY_BLOCK_COLUMNS, sint32) + left] = 0;

	// Determine region in pixels
	left = max(0, x * RCT2_GLOBAL(RCT2_ADDRESS_DIRTY_BLOCK_WIDTH, sint16));
	top = max(0, y * RCT2_GLOBAL(RCT2_ADDRESS_DIRTY_BLOCK_HEIGHT, sint16));
	right = min(RCT2_GLOBAL(RCT2_ADDRESS_SCREEN_WIDTH, sint16), left + (columns * RCT2_GLOBAL(RCT2_ADDRESS_DIRTY_BLOCK_WIDTH, sint16)));
	bottom = min(RCT2_GLOBAL(RCT2_ADDRESS_SCREEN_HEIGHT, sint16), top + (rows * RCT2_GLOBAL(RCT2_ADDRESS_DIRTY_BLOCK_HEIGHT, sint16)));
	if (right <= left || bottom <= top)
		return;

	// Draw region
	gfx_redraw_screen_rect(left, top, right, bottom);
}

/**
 * 
 *  rct2: 0x006E7499 
 * left (ax)
 * top (bx)
 * right (dx)
 * bottom (bp)
 */
void gfx_redraw_screen_rect(short left, short top, short right, short bottom)
{
	rct_window* w;
	rct_drawpixelinfo *screenDPI = RCT2_ADDRESS(RCT2_ADDRESS_SCREEN_DPI, rct_drawpixelinfo);
	rct_drawpixelinfo *windowDPI = RCT2_ADDRESS(RCT2_ADDRESS_WINDOW_DPI, rct_drawpixelinfo);

	// Unsure what this does
	RCT2_CALLPROC_X(0x00683326, left, top, right - 1, bottom - 1, 0, 0, 0);

	windowDPI->bits = screenDPI->bits + left + ((screenDPI->width + screenDPI->pitch) * top);
	windowDPI->x = left;
	windowDPI->y = top;
	windowDPI->width = right - left;
	windowDPI->height = bottom - top;
	windowDPI->pitch = screenDPI->width + screenDPI->pitch + left - right;

	for (w = RCT2_ADDRESS(RCT2_ADDRESS_WINDOW_LIST, rct_window); w < RCT2_GLOBAL(RCT2_ADDRESS_NEW_WINDOW_PTR, rct_window*); w++) {
		if (w->flags & WF_TRANSPARENT)
			continue;
		if (right <= w->x || bottom <= w->y)
			continue;
		if (left >= w->x + w->width || top >= w->y + w->height)
			continue;
		window_draw(w, left, top, right, bottom);
	}
}

/**
 *  Return the width of the string in buffer
 *
 *  rct2: 0x006C2321
 * buffer (esi)
 */
int gfx_get_string_width(char* buffer)
{
	// Current font sprites
	uint16* current_font_sprite_base;
	// Width of string
	int width;
	rct_g1_element g1_element;
	
	current_font_sprite_base = RCT2_ADDRESS(RCT2_ADDRESS_CURRENT_FONT_SPRITE_BASE, uint16);
	width = 0;

	for (uint8* curr_char = (uint8*)buffer; *curr_char != (uint8)NULL; curr_char++) {

		if (*curr_char >= 0x20) {
			width += RCT2_ADDRESS(0x0141E9E8, uint8)[*current_font_sprite_base + (*curr_char-0x20)];
			continue;
		}
		switch(*curr_char) {
		case CHAR_CONTROL_CODE_MOVE_X:
			curr_char++;
			width = *curr_char;
			break;
		case CHAR_CONTROL_CODE_ADJUST_PALETTE_1:
		case 3:
		case 4:
			curr_char++;
			break;
		case CHAR_CONTROL_CODE_NEW_LINE_FIXED:
		case CHAR_CONTROL_CODE_NEW_LINE_FIXED_SMALLER:
			continue;
		case CHAR_CONTROL_CODE_FONT_2:
			*current_font_sprite_base = 0x1C0;
			break;
		case CHAR_CONTROL_CODE_FONT_3:
			*current_font_sprite_base = 0x2A0;
			break;
		case CHAR_CONTROL_CODE_FONT_1:
			*current_font_sprite_base = 0x0E0;
			break;
		case CHAR_CONTROL_CODE_FONT_0:
			*current_font_sprite_base = 0;
			break;
		case CHAR_CONTROL_CODE_FONT_FLAG_SET_BIT_1:
		case CHAR_CONTROL_CODE_FONT_FLAG_CLEAR_BIT_1:
		case CHAR_CONTROL_CODE_ADJUST_PALETTE_2:
		case CHAR_CONTROL_CODE_ADJUST_PALETTE_3:
		case CHAR_CONTROL_CODE_ADJUST_PALETTE_4:
		case 0x10:
			continue;
		case CHAR_CONTROL_CODE_SPRITE:
			g1_element = RCT2_ADDRESS(RCT2_ADDRESS_G1_ELEMENTS, rct_g1_element)[*((uint32*)(curr_char+1))&0x7FFFF];
			width += g1_element.width;
			curr_char += 4;
			break;
		default:
			if (*curr_char <= 0x16) { //case 0x11? CHAR_CONTROL_CODE_NEW_LINE_X_Y
				curr_char += 2;
				continue;
			}
			curr_char += 4;//never happens?
			break;
		}
	}
	return width;
}

/**
 *  Clip the text in buffer to width, add ellipsis and return the new width of the clipped string
 *
 *  rct2: 0x006C2460
 * buffer (esi)
 * width (edi)
 */
int gfx_clip_string(char* buffer, int width)
{
	// Location of font sprites
	uint16 current_font_sprite_base;
	// Width the string has to fit into
	unsigned int max_width;
	// Character to change to ellipsis
	unsigned char* last_char;
	// Width of the string, including ellipsis
<<<<<<< HEAD

	unsigned int clipped_width;
=======
	int clipped_width;
>>>>>>> 2e0f3422
	rct_g1_element g1_element;

	if (width < 6) {
		*buffer = 0;
		return 0;
	}
	
	current_font_sprite_base = RCT2_GLOBAL(RCT2_ADDRESS_CURRENT_FONT_SPRITE_BASE, uint16);
	max_width = width - (3 * RCT2_ADDRESS(0x141E9F6, uint8)[current_font_sprite_base]);

	clipped_width = 0;
	last_char = buffer;

	for (unsigned char* curr_char = buffer; *curr_char != (uint8)NULL; curr_char++) {
		if (*curr_char < 0x20) {
			switch (*curr_char) {
			case CHAR_CONTROL_CODE_MOVE_X:
				curr_char++;
				clipped_width = *curr_char;
				continue;
			case CHAR_CONTROL_CODE_ADJUST_PALETTE_1:
			case 3:
			case 4:
				curr_char++;
				continue;
			case CHAR_CONTROL_CODE_NEW_LINE_FIXED:
			case CHAR_CONTROL_CODE_NEW_LINE_FIXED_SMALLER:
				continue;
			case CHAR_CONTROL_CODE_FONT_2:
				current_font_sprite_base = 0x1C0;
				break;
			case CHAR_CONTROL_CODE_FONT_3:
				current_font_sprite_base = 0x2A0;
				break;
			case CHAR_CONTROL_CODE_FONT_1:
				current_font_sprite_base = 0x0E0;
				break;
			case CHAR_CONTROL_CODE_FONT_0:
				current_font_sprite_base = 0;
				break;
			case CHAR_CONTROL_CODE_FONT_FLAG_SET_BIT_1:
			case CHAR_CONTROL_CODE_FONT_FLAG_CLEAR_BIT_1:
			case CHAR_CONTROL_CODE_ADJUST_PALETTE_2:
			case CHAR_CONTROL_CODE_ADJUST_PALETTE_3:
			case CHAR_CONTROL_CODE_ADJUST_PALETTE_4:
			case 0x10:
				continue;
			case CHAR_CONTROL_CODE_SPRITE:
				g1_element = RCT2_ADDRESS(RCT2_ADDRESS_G1_ELEMENTS, rct_g1_element)[*((uint32*)(curr_char+1))&0x7FFFF];
				clipped_width += g1_element.width;
				curr_char += 4;
				continue;
			default:
				if (*curr_char <= 0x16) { //case 0x11? CHAR_CONTROL_CODE_NEW_LINE_X_Y
					curr_char += 2;
					continue;
				}
				curr_char += 4;//never happens?
				continue;
			}
			max_width = width - (3 * RCT2_ADDRESS(0x141E9F6, uint8)[current_font_sprite_base]);
		}

		clipped_width += RCT2_ADDRESS(0x0141E9E8, uint8)[current_font_sprite_base + (*curr_char - 0x20)];

		if ((int)clipped_width > width) {
			*((uint32*)last_char) = '...';
			clipped_width = width;
			return clipped_width;
		}
		if (clipped_width <= max_width) {
			last_char = curr_char+1;
		}
	}
	return clipped_width;
}

<<<<<<< HEAD
/**
 *  Wrap the text in buffer to width, returns width of longest line.
 *
 *  Inserts NULL where line should break (as \n is used for something else),
 *  so the number of lines is returned in num_lines. font_height seems to be
 *  a control character for line height.
 *
 *  rct2: 0x006C21E2
 * buffer (esi)
 * width (edi) - in
 * num_lines (edi) - out
 * font_height (ebx) - out
 */
int gfx_wrap_string(char* buffer, int width, int* num_lines, int* font_height)
{
	unsigned int line_width = 0;
	unsigned int max_width = 0;
	rct_g1_element g1_element;

    uint16* current_font_sprite_base = RCT2_ADDRESS(RCT2_ADDRESS_CURRENT_FONT_SPRITE_BASE, uint16);

    *num_lines = 0;
	*font_height = 0;

	// Pointer to the start of the current word
	unsigned char* curr_word = NULL;
	// Width of line up to current word
	unsigned int curr_width;

	for (unsigned char* curr_char = buffer; *curr_char != (uint8)NULL; curr_char++) {

		// Remember start of current word and line width up to this word
        if (*curr_char == ' ') {
            curr_word = curr_char;
            curr_width = line_width;
        }

		// 5 is RCT2 new line?
        if (*curr_char != 5) {
			if (*curr_char < ' ') {
				switch(*curr_char) {
				case CHAR_CONTROL_CODE_MOVE_X:
				case CHAR_CONTROL_CODE_ADJUST_PALETTE_1:
				case 3:
				case 4:
					curr_char++;
					continue;
				case CHAR_CONTROL_CODE_NEW_LINE_FIXED:
				case CHAR_CONTROL_CODE_NEW_LINE_FIXED_SMALLER:
					continue;
				case CHAR_CONTROL_CODE_FONT_2:
					*font_height = 0x1C0;
					continue;
				case CHAR_CONTROL_CODE_FONT_3:
					*font_height = 0x2A0;
					continue;
				case CHAR_CONTROL_CODE_FONT_1:
					*font_height = 0xE0;
					continue;
				case CHAR_CONTROL_CODE_FONT_0:
					*font_height = 0;
					continue;
				case CHAR_CONTROL_CODE_FONT_FLAG_SET_BIT_1:
				case CHAR_CONTROL_CODE_FONT_FLAG_CLEAR_BIT_1:
				case CHAR_CONTROL_CODE_ADJUST_PALETTE_2:
				case CHAR_CONTROL_CODE_ADJUST_PALETTE_3:
				case CHAR_CONTROL_CODE_ADJUST_PALETTE_4:
				case 0x10:
					continue;
				case CHAR_CONTROL_CODE_SPRITE:
					g1_element = RCT2_ADDRESS(RCT2_ADDRESS_G1_ELEMENTS, rct_g1_element)[*((uint32*)(curr_char + 1)) & 0x7FFFF];
					line_width += g1_element.width;
					curr_char += 4;
					break;
				default:
					if (*curr_char <= 0x16) {
						curr_char += 2;
						continue;
					}
					curr_char += 4;
					continue;
				}
			}

			line_width += RCT2_ADDRESS(0x0141E9E8, uint8)[*current_font_sprite_base + (*curr_char-0x20)];

			if ((int)line_width <= width) {
				continue;
			}
			if (curr_word == 0) {
				curr_char--;
				unsigned char* old_char = curr_char;
				unsigned char swap_char = 0;
				unsigned char temp;
				// Insert NULL at current character
				// Aboslutely no guarantee that this won't overrun!
				do {
					temp = swap_char;
					swap_char = *curr_char;
					*curr_char = temp;
					curr_char++;
				} while(swap_char != 0);

				*curr_char = swap_char;
				curr_char = old_char;
				curr_char++;
				*num_lines += 1;

				if (line_width > max_width) {
					max_width = line_width;
				}
				line_width = 0;
				curr_word = 0;
				continue;
			}
			curr_char = curr_word;
			line_width = curr_width;
        }

        *num_lines += 1;
        *curr_char = 0;

		if (line_width > max_width) {
			max_width = line_width;
		}
		line_width = 0;
		curr_word = 0;
	}

	return max_width;
}


=======
>>>>>>> 2e0f3422
/**
 * Draws i formatted text string left aligned at i specified position but clips
 * the text with an elipsis if the text width exceeds the specified width.
 *  rct2: 0x006C1B83
 * dpi (edi)
 * format (bx)
 * args (esi)
 * colour (al)
 * x (cx)
 * y (dx)
 * width (bp)
 */
void gfx_draw_string_left_clipped(rct_drawpixelinfo* dpi, int format, void* args, int colour, int x, int y, int width)
{
	char* buffer;

	buffer = RCT2_ADDRESS(RCT2_ADDRESS_COMMON_STRING_FORMAT_BUFFER, char);
	format_string(buffer, format, args);

	RCT2_GLOBAL(RCT2_ADDRESS_CURRENT_FONT_SPRITE_BASE, uint16) = 0xE0;

	// Clip text - return value is not needed
	gfx_clip_string(buffer, width);

	gfx_draw_string(dpi, buffer, colour, x, y);
}

/**
 * Draws i formatted text string centred at i specified position but clips the
 * text with an elipsis if the text width exceeds the specified width.
 *  rct2: 0x006C1BBA
 * dpi (edi)
 * format (bx)
 * args (esi)
 * colour (al)
 * x (cx)
 * y (dx)
 * width (bp)
 */
void gfx_draw_string_centred_clipped(rct_drawpixelinfo *dpi, int format, void *args, int colour, int x, int y, int width)
{
	char* buffer;
	short text_width;

	buffer = RCT2_ADDRESS(RCT2_ADDRESS_COMMON_STRING_FORMAT_BUFFER, char);
	format_string(buffer, format, args);

	RCT2_GLOBAL(RCT2_ADDRESS_CURRENT_FONT_SPRITE_BASE, uint16) = 0xE0;

	// Clip text
	text_width = gfx_clip_string(buffer, width);

	// Draw the text centred
	if (text_width <= 0xFFFF) {
		x -= (text_width - 1) / 2;
		gfx_draw_string(dpi, buffer, colour, x, y);
	}
}

/**
 * Draws i formatted text string right aligned.
 *  rct2: 0x006C1BFC
 * dpi (edi)
 * format (bx)
 * args (esi)
 * colour (al)
 * x (cx)
 * y (dx)
 */
void gfx_draw_string_right(rct_drawpixelinfo* dpi, int format, void* args, int colour, int x, int y)
{
	char* buffer;
	short text_width;

	buffer = RCT2_ADDRESS(RCT2_ADDRESS_COMMON_STRING_FORMAT_BUFFER, char);
	format_string(buffer, format, args);

	// Measure text width
	text_width = gfx_get_string_width(buffer);

	// Draw the text right aligned
	x -= text_width;
	gfx_draw_string(dpi, buffer, colour, x, y);
}

/**
 * 
 *  rct2: 0x006C1E53
 * dpi (edi)
 * args (esi)
 * x (cx)
 * y (dx)
 * width (bp)
 * colour (al)
 * format (ebx)
 */
int gfx_draw_string_centred_wrapped(rct_drawpixelinfo *dpi, void *args, int x, int y, int width, int format, int colour)
{
	int font_height, line_height, line_width, line_y, num_lines;
	// Location of font sprites
	uint16* current_font_sprite_base;

	char* buffer = RCT2_ADDRESS(0x009C383D, char);

	current_font_sprite_base = RCT2_ADDRESS(RCT2_ADDRESS_CURRENT_FONT_SPRITE_BASE, uint16);
	*current_font_sprite_base = 0xE0;

	gfx_draw_string(dpi, buffer, colour, dpi->x, dpi->y);

	buffer = RCT2_ADDRESS(RCT2_ADDRESS_COMMON_STRING_FORMAT_BUFFER, char);

	format_string(buffer, format, args);

	*current_font_sprite_base = 0xE0;

	// line_width unused here
	line_width = gfx_wrap_string(buffer, width, &num_lines, &font_height);

	line_height = 0x0A;

	if (font_height > 0xE0) {
		line_height = 6;
		if (font_height != 0x1C0) {
			line_height = 0x12;
		}
	}

	if (*buffer == 0x0B) {
		line_height = line_height + 1;
	}

	font_height = (line_height / 2) * num_lines;
	line_y = y - font_height;

	RCT2_GLOBAL(RCT2_ADDRESS_CURRENT_FONT_FLAGS, uint16) = 0;

	for (int line = 0; line <= num_lines; ++line) {
		int half_width = gfx_get_string_width(buffer) / 2;
		gfx_draw_string(dpi, buffer, 0xFE, x - half_width, line_y);

		buffer += strlen(buffer) + 1;
        line_y += line_height;
	}

	return line_y - y;
}

/**
 * 
 *  rct2: 0x006C2105
 * dpi (edi)
 * args (esi)
 * x (cx)
 * y (dx)
 * width (bp)
 * format (bx)
 * colour (al)
 */
int gfx_draw_string_left_wrapped(rct_drawpixelinfo *dpi, void *args, int x, int y, int width, int format, int colour)
{
	// font height might actually be something else
	int font_height, line_height, line_width, line_y, num_lines;

	// Location of font sprites
	uint16* current_font_sprite_base = RCT2_ADDRESS(RCT2_ADDRESS_CURRENT_FONT_SPRITE_BASE, uint16);
	*current_font_sprite_base = 0xE0;

	char* buffer = RCT2_ADDRESS(0x009C383D, char);

	gfx_draw_string(dpi, buffer, colour, dpi->x, dpi->y);

	buffer = RCT2_ADDRESS(RCT2_ADDRESS_COMMON_STRING_FORMAT_BUFFER, char);

	format_string(buffer, format, args);

	*current_font_sprite_base = 0xE0;

	// Line width unused here
	line_width = gfx_wrap_string(buffer, width, &num_lines, &font_height);

	line_height = 0x0A;

	if (font_height > 0xE0) {
		line_height = 6;
		if (font_height != 0x1C0) {
			line_height = 0x12;
		}
	}

	RCT2_GLOBAL(RCT2_ADDRESS_CURRENT_FONT_FLAGS, uint16) = 0;

	line_y = y;

	for (int line = 0; line <= num_lines; ++line) {
		gfx_draw_string(dpi, buffer, 0xFE, x, line_y);
		buffer += strlen(buffer) + 1;
        line_y += line_height;
	} 

	return line_y - y;
}

/**
 * Draws i formatted text string.
 *  rct2: 0x006C1B2F
 * dpi (edi)
 * format (bx)
 * args (esi)
 * colour (al)
 * x (cx)
 * y (dx)
 */
void gfx_draw_string_left(rct_drawpixelinfo *dpi, int format, void *args, int colour, int x, int y)
{
	char* buffer;

	buffer = RCT2_ADDRESS(RCT2_ADDRESS_COMMON_STRING_FORMAT_BUFFER, char);
	format_string(buffer, format, args);
	RCT2_GLOBAL(RCT2_ADDRESS_CURRENT_FONT_SPRITE_BASE, uint16) = 0xE0;
	gfx_draw_string(dpi, buffer, colour, x, y);
}


void colour_char(int al, uint16* current_font_flags) {

	int eax;

	rct_g1_element g1_element = RCT2_ADDRESS(RCT2_ADDRESS_G1_ELEMENTS, rct_g1_element)[0x1332];
	eax = ((uint32*)g1_element.offset)[al & 0xFF];

	if (!(*current_font_flags & 2)) {
		eax = eax & 0x0FF0000FF;
	}
	// Adjust text palette. Store current colour? 
	RCT2_GLOBAL(0x009ABE05, uint32) = eax;
	RCT2_GLOBAL(0x009ABDA4, uint32) = 0x009ABE04;
}


void sub_682AC7(int ebp, uint16* current_font_flags) {

	int eax;

	 // loc_682AC7
	eax = RCT2_ADDRESS(0x0141FD45, uint8)[ebp * 8];
	if (*current_font_flags & 2) {
		eax |= 0x0A0A00;
	}
	 //Adjust text palette. Store current colour? 
	RCT2_GLOBAL(0x009ABE05, uint32) = eax;
	RCT2_GLOBAL(0x009ABDA4, uint32) = 0x009ABE04;
	eax = 0;
	// jmp     loc_682842

}


/**
 * 
 *  rct2: 0x00682702
 * dpi (edi)
 * buffer (esi)
 * colour (al)
 * x (cx)
 * y (dx)
 */
void gfx_draw_string(rct_drawpixelinfo *dpi, char *buffer, int colour, int x, int y)
{
<<<<<<< HEAD

	int eax, ebx, ecx, ebp;
=======
	//int eax, ebx, ecx, edx, esi, edi, ebp;
	//eax = colour;
	//ebx = 0;
	//ecx = x;
	//edx = y;
	//esi = (int)buffer;
	//edi = (int)dpi;
	//ebp = 0;
	//RCT2_CALLFUNC_X(0x00682702, &eax, &ebx, &ecx, &edx, &esi, &edi, &ebp);

	//gLastDrawStringX = ecx;
	//gLastDrawStringY = edx;
	//return;
	//
	int eax, ebx, ecx, edx, esi, edi, ebp;
>>>>>>> 2e0f3422
	rct_g1_element* g1_element;

	// Maximum length/height of string
	int max_x = x;
	int max_y = y;

	// Store original x, y
	RCT2_GLOBAL(0x00EDF840, uint16) = x;
	RCT2_GLOBAL(0x00EDF842, uint16) = y;

	// 
	uint16* current_font_flags = RCT2_ADDRESS(RCT2_ADDRESS_CURRENT_FONT_FLAGS, uint16);
	uint16* current_font_sprite_base = RCT2_ADDRESS(RCT2_ADDRESS_CURRENT_FONT_SPRITE_BASE, uint16);

	// Flag for skipping non-printing characters
	int skip_char = 0;

	if (colour != 0xFE) {

		if (x >= dpi->x + dpi->width)
			return;
		
		if (x + 0x280 <= dpi->x)
			return;

		if (y >= dpi->y + dpi->height)
			return;

		if (y + 0x5A <= dpi->y) {
			return;
		}

		if (colour != 0xFF) {

			// switch_colour:
			*current_font_flags = 0;
			if (*current_font_sprite_base < 0) {
				*current_font_flags |= 4;
				if (*current_font_sprite_base != 0xFFFF) {
					*current_font_flags |= 8;
				}
				*current_font_sprite_base = 0xE0;
			}
			if (colour & (1 << 5)) {
				*current_font_flags |= 2;
			}
			colour &= ~(1 << 5);

			if (!(colour & 0x40)) {
				ebp = colour;
				if (*current_font_flags & 1) {
					if ((y + 0x13 <= dpi->y) || (dpi->y + dpi->height <= y)) {
						skip_char = 1;
					} else {
						skip_char = 0;
					}
				} else {
					sub_682AC7(ebp, current_font_flags);
				}
			} else {
				*current_font_flags |= 1;
				colour &= 0x1F;

				if (*current_font_flags & 4) {
					if (*current_font_flags & 8) {
						eax = RCT2_ADDRESS(0x0141FC48, uint8)[colour * 8];
						eax = eax << 10;
						eax = eax | RCT2_ADDRESS(0x0141FC46, uint8)[colour * 8];
					} else {
						eax = RCT2_ADDRESS(0x0141FC49, uint8)[colour * 8];
						eax = eax << 10;
						eax = eax | RCT2_ADDRESS(0x0141FC47, uint8)[colour * 8];
					}
				} else {
					eax = RCT2_ADDRESS(0x0141FC4A, uint8)[colour * 8];
					eax = eax << 10;
					eax = eax | RCT2_ADDRESS(0x0141FC48, uint8)[colour * 8];
				}
				// Adjust text palette. Store current colour? ;
				RCT2_GLOBAL(0x009ABE05, uint32) = eax;
				RCT2_GLOBAL(0x009ABDA4, uint32) = 0x009ABE04;
				eax = 0;
			}
		}
	}

	if ((y + 0x13 <= dpi->y) || (dpi->y + dpi->height <= y)) {
		skip_char = 1;
	}

	for (uint8 al = *buffer; al > 0; ++buffer, al = *buffer) {

		// Skip to the next printing character
		if (skip_char) {
			if (al < 0x20) {
				// Control codes
				skip_char = 0;
			} else if (al >= 0x8E && al < 0x9C) {
				// Colour codes
				al -= 0x8E;
				if (*current_font_flags == 1) {
					if ((y + 0x13 <= dpi->y) || (dpi->y + dpi->height <= y)) {
						skip_char = 1;
					} else {
						skip_char = 0;
					}
					continue;
				}
				colour_char(al, current_font_flags);
				continue;
			} else {
				continue;
			}
		}

		// Control codes
		switch (al) {
		case CHAR_CONTROL_CODE_MOVE_X://Start New Line at start+buffer x, same y. (Overwrite?)
			al = *(buffer+1);
			buffer++;
			max_x = x;//RCT2_GLOBAL(0x0EDF840, uint16);
			max_x += al;
			break;
		case CHAR_CONTROL_CODE_ADJUST_PALETTE_1:
			al = *(buffer + 1);
			buffer++;
			if (*current_font_flags & 1) {
				if ((y + 0x13 <= dpi->y) || (dpi->y + dpi->height <= y)) {
					skip_char = 1;
					break;
				}
			}

			eax = RCT2_ADDRESS(0x097FCBC, uint32)[al * 4];
			g1_element = &(RCT2_ADDRESS(RCT2_ADDRESS_G1_ELEMENTS, rct_g1_element)[eax]);
			ebx = g1_element->offset[0xF9] + (1 << 8);
			if (!(*current_font_flags & 2)) {
				ebx = ebx & 0xFF;
			}

			//Adjust the text palette
			memcpy((uint8*)0x09ABE07, &(g1_element->offset[0xF7]), 2);
			memcpy((uint8*)0x09ABE09, &(g1_element->offset[0xFA]), 2);
			//Set the palette pointer
			RCT2_GLOBAL(0x09ABDA4, uint32) = 0x09ABE04;

			if ((y + 0x13 <= dpi->y) || (dpi->y + dpi->height <= y)) {
				skip_char = 1;
			}
			break;
		case CHAR_CONTROL_CODE_NEW_LINE_FIXED://Start New Line at set y lower
			max_x = x;//RCT2_GLOBAL(0x0EDF840, uint16);
			max_y += 0x0A;
			if (*current_font_sprite_base <= 0x0E) {
				break;
			}
			max_y -= 4;
			if (*current_font_sprite_base == 0x1C0) {
				break;
			}
			max_y -= 0xFFF4;
			break;
		case CHAR_CONTROL_CODE_NEW_LINE_FIXED_SMALLER://Start New Line at set y lower
			max_x = x;//RCT2_GLOBAL(0x0EDF840, uint16);
			max_y += 5;
			if (*current_font_sprite_base <= 0x0E) {
				break;
			}
			max_y -= 2;
			if (*current_font_sprite_base == 0x1C0) {
				break;
			}
			max_y -= 0xFFFA;//This does not look correct probably should be an add
			break;
		case CHAR_CONTROL_CODE_FONT_2:
			*current_font_sprite_base = 0x1C0;
			break;
		case CHAR_CONTROL_CODE_FONT_3:
			*current_font_sprite_base = 0x2A0;
			break;
		case CHAR_CONTROL_CODE_FONT_1:
			*current_font_sprite_base = 0xE0;
			break;
		case CHAR_CONTROL_CODE_FONT_0:
			*current_font_sprite_base = 0;
			break;
		case CHAR_CONTROL_CODE_FONT_FLAG_SET_BIT_1:
			*current_font_flags |= 2;
			break;
		case CHAR_CONTROL_CODE_FONT_FLAG_CLEAR_BIT_1:
			*current_font_flags &= 0x0FFFD;
			break;
		case CHAR_CONTROL_CODE_ADJUST_PALETTE_2:
			ebp = RCT2_GLOBAL(0x0141F740, uint8);
			if (*current_font_flags & 1) {
				if ((y + 0x13 <= dpi->y) || (dpi->y + dpi->height <= y)) {
					skip_char = 1;
				}
				else {
					skip_char = 0;
				}
				break;
			}
			sub_682AC7(ebp, current_font_flags);
			break;
		case CHAR_CONTROL_CODE_ADJUST_PALETTE_3:
			ebp = RCT2_GLOBAL(0x0141F741, uint8);
			if (*current_font_flags & 1) {
				if ((y + 0x13 <= dpi->y) || (dpi->y + dpi->height <= y)) {
					skip_char = 1;
				}
				else {
					skip_char = 0;
				}
				break;
			}
			sub_682AC7(ebp, current_font_flags);
			break;
		case CHAR_CONTROL_CODE_ADJUST_PALETTE_4:
			ebp = RCT2_GLOBAL(0x0141F742, uint8);
			if (*current_font_flags & 1) {
				if ((y + 0x13 <= dpi->y) || (dpi->y + dpi->height <= y)) {
					skip_char = 1;
<<<<<<< HEAD
				}
				else {
					skip_char = 0;
				}
=======
				}
				else {
					skip_char = 0;
				}
>>>>>>> 2e0f3422
				break;
			}
			sub_682AC7(ebp, current_font_flags);
			break;
		case CHAR_CONTROL_CODE_NEW_LINE_X_Y: //Start new line at specified x,y
			eax = *((uint16*)(buffer+1));
			buffer += 2;
			max_x = x;//RCT2_GLOBAL(0x0EDF840, uint16);
			max_x += (eax & 0xFF);
			max_y = y;//RCT2_GLOBAL(0x0EDF842, uint16);
			max_y += (eax & 0xFF00) >> 8;
			break;
		case CHAR_CONTROL_CODE_SPRITE:
			buffer += 4;
			if (max_x >= dpi->x + dpi->width) {
				skip_char = 1;
				break;
			}
			ebx = *(buffer - 3);
			eax = ebx & 0x7FFFF;
			g1_element = &(RCT2_ADDRESS(RCT2_ADDRESS_G1_ELEMENTS, rct_g1_element)[eax]);

			gfx_draw_sprite(dpi, ebx, max_x, max_y);

			max_x = max_x + g1_element->width;
			break;
		default:
			// Colour codes
			if ((al >= 0x8E) && (al < 0x9C)){
				
				if (*current_font_flags == 1) {
					if ((y + 0x13 <= dpi->y) || (dpi->y + dpi->height <= y)) {
						skip_char = 1;
					} else {
						skip_char = 0;
					}
					continue;
				}
				colour_char(al-0x8E, current_font_flags);
				continue;
			}
				
			// Normal Characters
			if (max_x >= dpi->x + dpi->width) {
				skip_char = 1;
			}
			if (max_x + 0x1A < dpi->x) {
				ebx = al-0x20;
				ebx += *current_font_sprite_base;
				max_x = max_x + (RCT2_ADDRESS(0x0141E9E8, uint8)[ebx] & 0xFF);
				continue;
			}
			ebx = al-0x20 + *current_font_sprite_base;

			ecx = max_x;
			max_x += (RCT2_ADDRESS(0x0141E9E8, uint8)[ebx] & 0xFF);
			ebx += 0xF15;

			RCT2_GLOBAL(0x00EDF81C, uint32) = 0x20000000;
				
			gfx_draw_sprite_palette_set(dpi, 0x20000000 | ebx, ecx, max_y, RCT2_GLOBAL(0x9ABDA4, uint8*), NULL);

			continue;
		} 
	}

	gLastDrawStringX = max_x;
	gLastDrawStringY = max_y;
}<|MERGE_RESOLUTION|>--- conflicted
+++ resolved
@@ -150,12 +150,7 @@
 * 0x6C19AC
 */
 void gfx_load_character_widths(){
-<<<<<<< HEAD
-=======
-	//RCT2_CALLPROC_EBPSAFE(0x006C19AC);
-	//return;
-
->>>>>>> 2e0f3422
+
 	uint8* char_width_pointer = RCT2_ADDRESS(0x141E9E8, uint8);
 	for (int char_set_offset = 0; char_set_offset < 4*0xE0; char_set_offset+=0xE0){
 		for (uint8 c = 0; c < 0xE0; c++, char_width_pointer++){
@@ -175,11 +170,8 @@
 	
 	uint8 drawing_surface[0x40];
 	rct_drawpixelinfo dpi = { 
-<<<<<<< HEAD
+
 		.bits = (char*)&drawing_surface, 
-=======
-		.bits = &drawing_surface, 
->>>>>>> 2e0f3422
 		.width = 8, 
 		.height = 8, 
 		.x = 0, 
@@ -187,15 +179,9 @@
 		.pitch = 0, 
 		.zoom_level = 0};
 
-<<<<<<< HEAD
 	
 	for (int i = 0; i < 0xE0; ++i){
 		memset(drawing_surface, 0, sizeof(drawing_surface));
-=======
-
-	for (int i = 0; i < 0xE0; ++i){
-		memset(drawing_surface, 0, size_of(drawing_surface));
->>>>>>> 2e0f3422
 		gfx_draw_sprite(&dpi, i + 0x10D5, -1, 0);
 
 		for (int x = 0; x < 8; ++x){
@@ -1472,12 +1458,9 @@
 	// Character to change to ellipsis
 	unsigned char* last_char;
 	// Width of the string, including ellipsis
-<<<<<<< HEAD
 
 	unsigned int clipped_width;
-=======
-	int clipped_width;
->>>>>>> 2e0f3422
+
 	rct_g1_element g1_element;
 
 	if (width < 6) {
@@ -1555,7 +1538,7 @@
 	return clipped_width;
 }
 
-<<<<<<< HEAD
+
 /**
  *  Wrap the text in buffer to width, returns width of longest line.
  *
@@ -1689,8 +1672,6 @@
 }
 
 
-=======
->>>>>>> 2e0f3422
 /**
  * Draws i formatted text string left aligned at i specified position but clips
  * the text with an elipsis if the text width exceeds the specified width.
@@ -1959,26 +1940,8 @@
  */
 void gfx_draw_string(rct_drawpixelinfo *dpi, char *buffer, int colour, int x, int y)
 {
-<<<<<<< HEAD
 
 	int eax, ebx, ecx, ebp;
-=======
-	//int eax, ebx, ecx, edx, esi, edi, ebp;
-	//eax = colour;
-	//ebx = 0;
-	//ecx = x;
-	//edx = y;
-	//esi = (int)buffer;
-	//edi = (int)dpi;
-	//ebp = 0;
-	//RCT2_CALLFUNC_X(0x00682702, &eax, &ebx, &ecx, &edx, &esi, &edi, &ebp);
-
-	//gLastDrawStringX = ecx;
-	//gLastDrawStringY = edx;
-	//return;
-	//
-	int eax, ebx, ecx, edx, esi, edi, ebp;
->>>>>>> 2e0f3422
 	rct_g1_element* g1_element;
 
 	// Maximum length/height of string
@@ -2202,17 +2165,10 @@
 			if (*current_font_flags & 1) {
 				if ((y + 0x13 <= dpi->y) || (dpi->y + dpi->height <= y)) {
 					skip_char = 1;
-<<<<<<< HEAD
 				}
 				else {
 					skip_char = 0;
 				}
-=======
-				}
-				else {
-					skip_char = 0;
-				}
->>>>>>> 2e0f3422
 				break;
 			}
 			sub_682AC7(ebp, current_font_flags);
