--- conflicted
+++ resolved
@@ -398,69 +398,6 @@
 	RCT2_CALLPROC_X_EBPSAFE(0x67AA18, 0, 0, translated_x, translated_y, RCT2_GLOBAL(0x9E3D08, uint32), bits_pointer, dpi);
 }
 
-#define RCT2_Y_RELATED_GLOBAL_1 0x9E3D12 //uint16
-#define RCT2_Y_RELATED_GLOBAL_2 0x9ABDAC //sint16
-#define RCT2_X_RELATED_GLOBAL_1 0x9E3D10 //uint16
-#define RCT2_X_RELATED_GLOBAL_2 0x9ABDA8 //sint16
-/*
-* rct2: 0x67A934 title screen bitmaps on buttons
-* This function readies all the global vars for copying the sprite data onto the screen
-* I think its only used for bitmaps onto buttons but i am not sure.
-*/
-void sub_0x67A934(rct_drawpixelinfo *dpi, int x, int y){
-
-	int _edi = dpi, _esi;
-	sint16 translated_x = x, translated_y = y;
-	char* bits_pointer;
-	bits_pointer = dpi->bits;
-
-	translated_y += RCT2_GLOBAL(RCT2_Y_RELATED_GLOBAL_1, uint16) - dpi->y;
-	RCT2_GLOBAL(0xEDF808, uint32) = 0;
-	RCT2_GLOBAL(RCT2_Y_RELATED_GLOBAL_2, sint16) = RCT2_GLOBAL(0x9E3D0E, sint16);
-
-	if (translated_y < 0)
-	{
-		RCT2_GLOBAL(RCT2_Y_RELATED_GLOBAL_2, sint16) += translated_y;
-		if (RCT2_GLOBAL(RCT2_Y_RELATED_GLOBAL_2, sint16) <= 0)return;
-		RCT2_GLOBAL(0xEDF808, sint16) -= translated_y;
-		translated_y = 0;
-	}
-	else{
-		bits_pointer += (dpi->width + dpi->pitch)*translated_y;
-	}
-
-	translated_y += RCT2_GLOBAL(RCT2_Y_RELATED_GLOBAL_2, sint16) - dpi->height;
-	if (translated_y > 0){
-		RCT2_GLOBAL(RCT2_Y_RELATED_GLOBAL_2, sint16) -= translated_y;
-		if (RCT2_GLOBAL(RCT2_Y_RELATED_GLOBAL_2, sint16) <= 0)return;
-	}
-
-	RCT2_GLOBAL(0xEDF80C, uint32) = 0;
-	translated_x += RCT2_GLOBAL(RCT2_X_RELATED_GLOBAL_1, uint16) - dpi->x;
-
-	RCT2_GLOBAL(RCT2_X_RELATED_GLOBAL_2, sint16) = RCT2_GLOBAL(0x9E3D0C, sint16);
-	if (translated_x < 0){
-		RCT2_GLOBAL(RCT2_X_RELATED_GLOBAL_2, sint16) += translated_x;
-		if (RCT2_GLOBAL(RCT2_X_RELATED_GLOBAL_2, sint16) <= 0)return;
-		RCT2_GLOBAL(0xEDF80C, sint16) -= translated_x;
-		translated_x = 0;
-	}
-	else{
-		bits_pointer += translated_x;
-	}
-	translated_x += RCT2_GLOBAL(RCT2_X_RELATED_GLOBAL_2, sint16);
-	translated_x -= dpi->width;
-	if (translated_x > 0){
-		RCT2_GLOBAL(RCT2_X_RELATED_GLOBAL_2, sint16) -= translated_x;
-		if (RCT2_GLOBAL(RCT2_X_RELATED_GLOBAL_2, sint16) <= 0)return;
-	}
-
-	RCT2_GLOBAL(0x9ABDB0, uint16) = dpi->width + dpi->pitch;
-	
-	// I dont think it uses ecx, edx but just in case
-	RCT2_CALLPROC_X_EBPSAFE(0x67AA18, 0, 0, translated_x, translated_y, RCT2_GLOBAL(0x9E3D08, uint32), bits_pointer, dpi);
-}
-
 /**
  *
  *  rct2: 0x0067A28E
@@ -474,16 +411,6 @@
 	//return;
 
 	int eax = 0, ebx = image_id, ecx = x, edx = y, esi = 0, edi = dpi, ebp = 0;
-<<<<<<< HEAD
-	eax = image_id;
-	eax >>= 26;
-	RCT2_GLOBAL(0x00EDF81C, uint32) = image_id & 0xE0000000;
-	eax &= 0x7;
-	eax = RCT2_GLOBAL(0x009E3CE4 + eax*4, uint32);
-	RCT2_GLOBAL(0x009E3CDC, uint32) = eax;
-
-	if ((image_id & (1 << 31)) && (image_id & (1 << 29))){
-=======
 
 	RCT2_GLOBAL(0x00EDF81C, uint32) = image_id & 0xE0000000;
 	eax = (image_id >> 26) & 0x7;
@@ -502,7 +429,6 @@
 	}
 	else if ((image_id)& 0xE0000000){
 		RCT2_CALLPROC_X(0x0067A28E, 0, image_id, x, y, 0, dpi, 0);		
->>>>>>> 8ecde8f0
 		/*
 		eax = image_id;
 		RCT2_GLOBAL(0x9E3CDC, uint32) = 0;
@@ -533,15 +459,6 @@
 		RCT2_GLOBAL(0x9ABDA4, uint32) = 0x009ABE0C;
 		RCT2_GLOBAL(0x9ABEDE, uint32) = ebp;*/
 		return;
-<<<<<<< HEAD
-	} else if ((image_id & (1 << 31))){
-		return;
-		//jump into 0x67a361
-	} else if ((image_id & (1 << 30))){
-		return;
-		//jump into 0x67a445
-=======
->>>>>>> 8ecde8f0
 	}
 
 	ebx &= 0x7FFFF;
@@ -566,109 +483,11 @@
 	RCT2_GLOBAL(0x9E3D14, uint32) = *((uint32*)ebx + 3);
 	if (RCT2_GLOBAL(0x9E3D14, uint32) & (1 << 2)){
 		//Title screen bitmaps
-<<<<<<< HEAD
-=======
 		//RCT2_CALLPROC_X(0x0067A934, eax, ebx, x, y, 0, dpi, ebp);
->>>>>>> 8ecde8f0
 		sub_0x67A934(dpi, x, y);
 		return;
 	}
 	
-<<<<<<< HEAD
-	
-	RCT2_CALLPROC_X(0x0067A28E, 0, image_id, x, y, 0, dpi, 0);
-	return;
-	//There is a mistake in the code below this point calling the above to skip it.
-
-	//dpi on stack
-	int translated_x, translated_y;
-	char* bits_pointer;
-
-	ebp = dpi;
-	esi = RCT2_GLOBAL(0x9E3D08, uint32);
-	RCT2_GLOBAL(0x9E3CE0, uint32) = 0;
-	bits_pointer = dpi->bits;	
-
-	RCT2_GLOBAL(RCT2_Y_RELATED_GLOBAL_2, sint16) = RCT2_GLOBAL(0x9E3D0E, sint16);
-
-	translated_y = y + RCT2_GLOBAL(RCT2_Y_RELATED_GLOBAL_1, uint16) - dpi->y;
-
-
-	if (translated_y < 0){
-		RCT2_GLOBAL(RCT2_Y_RELATED_GLOBAL_2, sint16) += translated_y;
-		if (RCT2_GLOBAL(RCT2_Y_RELATED_GLOBAL_2, sint16) <= 0){
-			return;
-		}
-		translated_y = -translated_y;
-		esi += translated_y * RCT2_GLOBAL(0x9E3D0C, sint16);
-		RCT2_GLOBAL(0x9E3CE0, sint32) += translated_y * RCT2_GLOBAL(0x9E3D0C, sint16);
-		translated_y = 0;
-	} else {
-		eax = (dpi->width + dpi->pitch) * translated_y;
-		bits_pointer += eax;
-	}
-
-	translated_y += RCT2_GLOBAL(RCT2_Y_RELATED_GLOBAL_2, sint16) - dpi->height;;
-
-	if (translated_y > 0){
-		RCT2_GLOBAL(RCT2_Y_RELATED_GLOBAL_2, sint16) -= translated_y;
-		if (RCT2_GLOBAL(RCT2_Y_RELATED_GLOBAL_2, sint16) <=0)
-		{
-			return;
-		}
-	}
-
-	RCT2_GLOBAL(RCT2_X_RELATED_GLOBAL_2, sint16) = RCT2_GLOBAL(0x9E3D0C, sint16);
-	eax = dpi->width + dpi->pitch - RCT2_GLOBAL(0x9E3D0C, sint16);
-
-	RCT2_GLOBAL(0x9ABDAE, uint16) = 0;
-	RCT2_GLOBAL(0x9ABDB0, sint16) = dpi->width + dpi->pitch - RCT2_GLOBAL(0x9E3D0C, sint16);
-	translated_x = x + RCT2_GLOBAL(RCT2_X_RELATED_GLOBAL_1, uint16) - dpi->x;
-
-	if (translated_x < 0){
-
-		RCT2_GLOBAL(RCT2_X_RELATED_GLOBAL_2, sint16) += translated_x;
-		if (RCT2_GLOBAL(RCT2_X_RELATED_GLOBAL_2, sint16) <= 0){
-			return;
-		}
-
-		translated_x -= RCT2_GLOBAL(0x9ABDAE, sint16);
-		esi -= translated_x;
-		RCT2_GLOBAL(0x9E3CE0, sint32) -= translated_x;
-		RCT2_GLOBAL(0x9ABDB0, sint16) -= translated_x;
-		translated_x = 0;
-	}
-
-	bits_pointer += translated_x;
-	translated_x += RCT2_GLOBAL(RCT2_X_RELATED_GLOBAL_2, sint16) - dpi->width;
-
-	if (translated_x > 0){
-		RCT2_GLOBAL(RCT2_X_RELATED_GLOBAL_2, sint16) -= translated_x;
-		if (RCT2_GLOBAL(RCT2_X_RELATED_GLOBAL_2, sint16) <= 0){
-			return;
-		}
-		RCT2_GLOBAL(0x9ABDAE, sint16) += translated_x;
-		RCT2_GLOBAL(0x9ABDB0, sint16) += translated_x;
-	}
-
-	if (!(RCT2_GLOBAL(0x9E3D14, uint16) & 0x02)){
-		eax = (RCT2_GLOBAL(RCT2_Y_RELATED_GLOBAL_2, sint16) & 0xFF) << 8;
-		edx = RCT2_GLOBAL(0x9ABDAE, sint16);
-		ebp = RCT2_GLOBAL(0x9ABDB0, sint16);
-		ebx = RCT2_GLOBAL(0xEDF81C, uint32);
-		ecx = 0xFFFF&translated_x;
-		//ebx, esi, edi, ah used in 0x67a690
-		//Calling is wrong
-		//esi or bits is most likely wrong
-		RCT2_CALLPROC_X(0x67A690, eax, ebx, ecx, edx, esi, bits_pointer, ebp);
-		return;
-	}
-	//0x67A60A
-	esi -= RCT2_GLOBAL(0x9E3D08, sint32);
-	return;
-	
-
-=======
 	//dpi on stack
 	int translated_x, translated_y;
 	char* bits_pointer;
@@ -754,7 +573,6 @@
 	RCT2_CALLPROC_X(0x0067A28E, 0, image_id, x, y, 0, dpi, 0);
 	esi -= RCT2_GLOBAL(0x9E3D08, sint32);
 	return;
->>>>>>> 8ecde8f0
 }
 
 /**
