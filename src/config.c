--- conflicted
+++ resolved
@@ -236,11 +236,7 @@
 	fprintf(fp, "[general]\n");
 	fprintf(fp, "game_path = %s\n", gConfig.game_path);
 	fprintf(fp, "screenshot_format = PNG\n");
-<<<<<<< HEAD
-	fprintf(fp, "temperature_format = C\n");
-=======
 	fprintf(fp, "play_intro = false\n");
->>>>>>> d5927e41
 	fclose(fp);
 }
 
