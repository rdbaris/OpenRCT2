/*****************************************************************************
* Copyright (c) 2014 Ted John
* OpenRCT2, an open source clone of Roller Coaster Tycoon 2.
*
* This file is part of OpenRCT2.
*
* OpenRCT2 is free software: you can redistribute it and/or modify
* it under the terms of the GNU General Public License as published by
* the Free Software Foundation, either version 3 of the License, or
* (at your option) any later version.

* This program is distributed in the hope that it will be useful,
* but WITHOUT ANY WARRANTY; without even the implied warranty of
* MERCHANTABILITY or FITNESS FOR A PARTICULAR PURPOSE.  See the
* GNU General Public License for more details.

* You should have received a copy of the GNU General Public License
* along with this program.  If not, see <http://www.gnu.org/licenses/>.
*****************************************************************************/

#include "addresses.h"
#include "audio/audio.h"
#include "config.h"
#include "drawing/drawing.h"
#include "editor.h"
#include "game.h"
#include "input.h"
#include "localisation/date.h"
#include "localisation/localisation.h"
#include "interface/screenshot.h"
#include "interface/viewport.h"
#include "intro.h"
#include "management/news_item.h"
#include "management/research.h"
#include "ride/ride.h"
#include "scenario.h"
#include "world/climate.h"
#include "world/map.h"
#include "world/park.h"
#include "world/sprite.h"

static const int gOldMusic = 0;
static const int gRandomShowcase = 0;

#pragma region Showcase script

enum {
	TITLE_SCRIPT_WAIT,
	TITLE_SCRIPT_LOAD,
	TITLE_SCRIPT_LOCATION,
	TITLE_SCRIPT_ROTATE,
	TITLE_SCRIPT_RESTART,
};

#define WAIT(t)				TITLE_SCRIPT_WAIT, t
#define LOAD()				TITLE_SCRIPT_LOAD
#define LOCATION(x, y)		TITLE_SCRIPT_LOCATION, x, y
#define ROTATE(n)			TITLE_SCRIPT_ROTATE, n
#define RESTART()			TITLE_SCRIPT_RESTART

static const uint8 _magicMountainScript[] = {
	LOAD(),
	LOCATION(210, 112), WAIT(13),
	ROTATE(1), LOCATION(210, 112), WAIT(14),
	ROTATE(3), LOCATION(167, 180), WAIT(12),
	ROTATE(1), LOCATION(155, 189), WAIT(12),
	LOCATION(106, 39), WAIT(12),
	LOCATION(182, 50), WAIT(12),
	ROTATE(3), LOCATION(209, 47), WAIT(12),
	ROTATE(1), LOCATION(159, 93), WAIT(12),
	RESTART(),
};

static const uint8* _currentScript;
static int _scriptWaitCounter;

static void title_init_showcase();
static void title_update_showcase();
static void title_play_music();

static uint8 *generate_random_script();

#pragma endregion

static void title_create_windows();

/**
 *
 *  rct2: 0x0068E8DA
 */
void title_load()
{
	log_verbose("loading title");

	if (RCT2_GLOBAL(RCT2_ADDRESS_GAME_PAUSED, uint8) & 1)
		RCT2_CALLPROC_X(0x00667C15, 0, 1, 0, 0, 0, 0, 0);//Game pause toggle

	RCT2_GLOBAL(RCT2_ADDRESS_SCREEN_FLAGS, uint8) = SCREEN_FLAGS_TITLE_DEMO;

	reset_park_entrances();
	user_string_clear_all();
	reset_sprite_list();
	ride_init_all();
	window_guest_list_init_vars_a();
	sub_6BD3A4(); // RCT2_CALLPROC_EBPSAFE(0x006BD3A4);
	map_init(150);
	park_init();
	date_reset();
	climate_reset(CLIMATE_COOL_AND_WET);
	RCT2_CALLPROC_EBPSAFE(0x006DFEE4);
	window_new_ride_init_vars();
	window_guest_list_init_vars_b();
	window_staff_list_init_vars();
	map_update_tile_pointers(); //RCT2_CALLPROC_EBPSAFE(0x0068AFFD);
	reset_0x69EBE4();// RCT2_CALLPROC_EBPSAFE(0x0069EBE4);
	viewport_init_all();
	news_item_init_queue();
	title_create_windows();
	title_init_showcase();
	gfx_invalidate_screen();
	RCT2_GLOBAL(0x009DEA66, uint16) = 0;

	log_verbose("loading title finished");
}

/**
 * Creates the windows shown on the title screen; New game, load game,
 * tutorial, toolbox and exit.
 *  rct2: 0x0066B5C0 (part of 0x0066B3E8)
 */
static void title_create_windows()
{
	// RCT2_CALLPROC_EBPSAFE(0x0066B3E8);

	window_main_open();
	window_title_menu_open();
	window_title_exit_open();
	window_title_options_open();
	window_title_logo_open();
	RCT2_CALLPROC_EBPSAFE(0x0066B905);
}

/**
 *
 *  rct2: 0x00678680
 */
static void title_init_showcase()
{
	_currentScript = _magicMountainScript;
	if (gRandomShowcase)
		_currentScript = generate_random_script();
	_scriptWaitCounter = 0;
	title_update_showcase();
}

/**
 *
 *  rct2: 0x00678761
 */
static void title_update_showcase()
{
	rct_window* w;
	uint8 script_opcode, script_operand;
	short x, y, z;
	int i;

	if (_scriptWaitCounter <= 0) {
		do {
			script_opcode = *_currentScript++;
			switch (script_opcode) {
			case TITLE_SCRIPT_WAIT:
				_scriptWaitCounter = (*_currentScript++) * 32;
				break;
			case TITLE_SCRIPT_LOAD:
				if (scenario_load(get_file_path(PATH_ID_SIXFLAGS_MAGICMOUNTAIN))) {
					log_verbose("loaded title scenario");
				} else {
					load_palette();
					title_create_windows();
				}

				w = window_get_main();
				w->viewport_target_sprite = -1;
				w->saved_view_x = RCT2_GLOBAL(RCT2_ADDRESS_SAVED_VIEW_X, sint16);
				w->saved_view_y = RCT2_GLOBAL(RCT2_ADDRESS_SAVED_VIEW_Y, sint16);

				{
					char _cl = (RCT2_GLOBAL(0x0138869E, sint16) & 0xFF) - w->viewport->zoom;
					w->viewport->zoom = RCT2_GLOBAL(0x0138869E, sint16) & 0xFF;
					*((char*)(&RCT2_GLOBAL(RCT2_ADDRESS_CURRENT_ROTATION, sint32))) = RCT2_GLOBAL(0x0138869E, sint16) >> 8;
					if (_cl != 0) {
						if (_cl < 0) {
							_cl = -_cl;
							w->viewport->view_width >>= _cl;
							w->viewport->view_height >>= _cl;
						} else {
							w->viewport->view_width <<= _cl;
							w->viewport->view_height <<= _cl;
						}
					}
					w->saved_view_x -= w->viewport->view_width >> 1;
					w->saved_view_y -= w->viewport->view_height >> 1;
				}

				window_invalidate(w);
				sub_69E9A7();
				window_new_ride_init_vars();
				sub_684AC3();
				RCT2_CALLPROC_EBPSAFE(0x006DFEE4);
				news_item_init_queue();
				gfx_invalidate_screen();
				RCT2_GLOBAL(0x009DEA66, sint16) = 0;
				RCT2_GLOBAL(0x009DEA5C, sint16) = 0x0D6D8;
				break;
			case TITLE_SCRIPT_LOCATION:
				x = (*_currentScript++) * 32 + 16;
				y = (*_currentScript++) * 32 + 16;
				z = map_element_height(x, y);

				// Update viewport
				w = window_get_main();
				if (w != NULL) {
					window_scroll_to_location(w, x, y, z);
					w->flags &= ~0x08;
					viewport_update_position(w);
				}
				break;
			case TITLE_SCRIPT_ROTATE:
				script_operand = (*_currentScript++);
				w = window_get_main();
				if (w != NULL)
					for (i = 0; i < script_operand; i++)
						window_rotate_camera(w);
				break;
			case TITLE_SCRIPT_RESTART:
				_currentScript = _magicMountainScript;
				if (gRandomShowcase) {
					if (_currentScript != NULL)
						free((uint8*)_currentScript);
					_currentScript = generate_random_script();
				}
				break;
			}
		} while (_scriptWaitCounter == 0);
	}

	_scriptWaitCounter--;
}

static void DrawOpenRCT2(int x, int y)
{
	char buffer[256];
	rct_drawpixelinfo *dpi = RCT2_ADDRESS(RCT2_ADDRESS_SCREEN_DPI, rct_drawpixelinfo);
	
	// Draw background
	gfx_fill_rect_inset(dpi, x, y, x + 128, y + 20, 0x80 | 12, 0x8);

	// Format text (name and version)
	sprintf(buffer, "%c%c%c%s, v%s", FORMAT_MEDIUMFONT, FORMAT_OUTLINE, FORMAT_WHITE, OPENRCT2_NAME, OPENRCT2_VERSION);

	// Draw Text
	gfx_draw_string(dpi, buffer, 0, x + 5, y + 5);
}


void game_handle_input();
void title_update()
{
<<<<<<< HEAD

=======
>>>>>>> f172b262
	screenshot_check();
	title_handle_keyboard_input();

	if (RCT2_GLOBAL(RCT2_ADDRESS_GAME_PAUSED, uint8) == 0) {
		title_update_showcase();
		game_logic_update();
		start_title_music();//title_play_music();
	}

	RCT2_GLOBAL(RCT2_ADDRESS_INPUT_FLAGS, uint32) &= ~0x80;

	window_map_tooltip_update_visibility();
	window_update_all();
	DrawOpenRCT2(0, RCT2_GLOBAL(RCT2_ADDRESS_SCREEN_HEIGHT, uint16) - 20);

	RCT2_GLOBAL(0x01388698, uint16)++;

	// Input
	// RCT2_CALLPROC_X(0x00667919, 1, 0, 0, 0, 0, 0, 0); // read_input(1)
	// RCT2_CALLPROC_EBPSAFE(0x006EA627); // window_manager_handle_input();
	game_handle_input();

	update_palette_effects();
	update_rain_animation();

	if (RCT2_GLOBAL(0x009AAC73, uint8) != 255) {
		RCT2_GLOBAL(0x009AAC73, uint8)++;
		if (RCT2_GLOBAL(0x009AAC73, uint8) == 255)
			config_save_default();
	}
}

/**
 *
 *  rct2: 0x00678761
 */
// this doesn't seem like it is 0x00678761, supposed to be 0x006BD0F8?
static void title_play_music()
{
	RCT2_CALLPROC_EBPSAFE(0x006BD0F8); // play title screen music

	if (!(RCT2_GLOBAL(0x009AF284, uint32) & 1) || !(RCT2_GLOBAL(0x009AF59D, uint8) & 1)) {
		if (RCT2_GLOBAL(0x009AF600, uint8) != 0)
			stop_title_music();
		return;
	}

	if (RCT2_GLOBAL(0x009AF600, uint8) != 0)
		return;

	// Play old title music
	char musicPath[_MAX_PATH];
	strcpy(musicPath, get_file_path(PATH_ID_CSS17));
	if (gOldMusic) {
		strcpy(musicPath, RCT2_ADDRESS(RCT2_ADDRESS_APP_PATH, char));
		strcat(musicPath, "\\data\\css50.dat");
	}

	if (sound_channel_load_file2(3, musicPath, 0)) // play music
		sound_channel_play(3, 1, 0, 0, 0);

	RCT2_GLOBAL(0x009AF600, uint8) = 1;
}

static uint8 *generate_random_script()
{
	int i, j;
	const int views = 16;

	srand((unsigned int)time(NULL));

	uint8 *script = malloc(views * 8 + 2);
	i = 0;
	script[i++] = TITLE_SCRIPT_LOAD;
	for (j = 0; j < views; j++) {
		script[i++] = TITLE_SCRIPT_LOCATION;
		script[i++] = 64 + (rand() % 128);
		script[i++] = 64 + (rand() % 128);

		int rotationCount = rand() % 4;
		if (rotationCount > 0) {
			script[i++] = TITLE_SCRIPT_ROTATE;
			script[i++] = rotationCount;
		}

		script[i++] = TITLE_SCRIPT_WAIT;
		script[i++] = 8 + (rand() % 6);
	}
	script[i] = TITLE_SCRIPT_RESTART;

	return script;
}<|MERGE_RESOLUTION|>--- conflicted
+++ resolved
@@ -266,10 +266,7 @@
 void game_handle_input();
 void title_update()
 {
-<<<<<<< HEAD
-
-=======
->>>>>>> f172b262
+
 	screenshot_check();
 	title_handle_keyboard_input();
 
