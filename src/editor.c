--- conflicted
+++ resolved
@@ -89,9 +89,6 @@
 	load_palette();
 	gfx_invalidate_screen();
 	RCT2_GLOBAL(0x009DEA66, sint16) = 0;
-<<<<<<< HEAD
-	// rct2_endupdate();
-=======
 }
 
 /**
@@ -116,7 +113,6 @@
 	if (result)
 		strcpy(resultPath, filename);
 	return result;
->>>>>>> cc668238
 }
 
 /**
@@ -160,7 +156,7 @@
 
 		format_string(s6Info->details, STR_NO_DETAILS_YET, NULL);
 		s6Info->name[0] = 0;
-	}
+}
 
 	RCT2_GLOBAL(RCT2_ADDRESS_SCREEN_FLAGS, uint8) = SCREEN_FLAGS_SCENARIO_EDITOR;
 	s6Info->var_000 = 4;
@@ -280,16 +276,6 @@
 
 /**
  *
- *  rct2: 0x006758C0
- */
-void editor_load_landscape(const char *path)
-{
-	strcpy((char *)0x0141EF68, path);
-	RCT2_CALLPROC_EBPSAFE(0x006758C0);
-}
-
-/**
- *
  *  rct2: 0x0068ABEC
  */
 static void set_all_land_owned()
