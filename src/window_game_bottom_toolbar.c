/*****************************************************************************
 * Copyright (c) 2014 Ted John, Peter Hill
 * OpenRCT2, an open source clone of Roller Coaster Tycoon 2.
 *
 * This file is part of OpenRCT2.
 *
 * OpenRCT2 is free software: you can redistribute it and/or modify
 * it under the terms of the GNU General Public License as published by
 * the Free Software Foundation, either version 3 of the License, or
 * (at your option) any later version.
 
 * This program is distributed in the hope that it will be useful,
 * but WITHOUT ANY WARRANTY; without even the implied warranty of
 * MERCHANTABILITY or FITNESS FOR A PARTICULAR PURPOSE.  See the
 * GNU General Public License for more details.
 
 * You should have received a copy of the GNU General Public License
 * along with this program.  If not, see <http://www.gnu.org/licenses/>.
 *****************************************************************************/

#include "addresses.h"
#include "climate.h"
#include "date.h"
#include "news_item.h"
#include "park.h"
#include "peep.h"
#include "sprite.h"
#include "sprites.h"
#include "strings.h"
#include "widget.h"
#include "window.h"

static enum WINDOW_GAME_BOTTOM_TOOLBAR_WIDGET_IDX {
	WIDX_LEFT_OUTSET,
	WIDX_LEFT_INSET,
	WIDX_MONEY,
	WIDX_GUESTS,
	WIDX_PARK_RATING,

	WIDX_MIDDLE_OUTSET,
	WIDX_MIDDLE_INSET,
	WIDX_NEWS_SUBJECT,
	WIDX_NEWS_LOCATE,

	WIDX_RIGHT_OUTSET,
	WIDX_RIGHT_INSET,
	WIDX_DATE
};

rct_widget window_game_bottom_toolbar_widgets[] = {
	{ WWT_IMGBTN,	0,	0x0000,	0x0077,	0,		33,		0xFFFFFFFF,	STR_NONE },	// Left outset panel
	{ WWT_IMGBTN,	0,	0x0002,	0x0075,	2,		31,		0xFFFFFFFF,	STR_NONE },	// Left inset panel
	{ WWT_FLATBTN,	0,	0x0002,	0x0075,	1,		12,		0xFFFFFFFF,	STR_PROFIT_PER_WEEK_AND_PARK_VALUE_TIP },	// Money window
	{ WWT_FLATBTN,	0,	0x0002,	0x0075,	11,		22,		0xFFFFFFFF,	STR_NONE },	// Guests window
	{ WWT_FLATBTN,	0,	0x0002,	0x0075,	21,		31,		0xFFFFFFFF,	STR_PARK_RATING_TIP },	// Park rating window

	{ WWT_IMGBTN,	2,	0x0078,	0x0207,	0,		33,		0xFFFFFFFF,	STR_NONE },	// Middle outset panel
	{ WWT_25,		2,	0x007A,	0x0205,	2,		31,		0xFFFFFFFF,	STR_NONE },	// Middle inset panel
	{ WWT_FLATBTN,	2,	0x007D,	0x0094,	5,		28,		0xFFFFFFFF,	STR_SHOW_SUBJECT_TIP },	// Associated news item window
	{ WWT_FLATBTN,	2,	0x01EB,	0x0202,	5,		28,		SPR_LOCATE,	STR_LOCATE_SUBJECT_TIP },	// Scroll to news item target

	{ WWT_IMGBTN,	0,	0x0208,	0x027F,	0,		33,		0xFFFFFFFF,	STR_NONE },	// Right outset panel
	{ WWT_IMGBTN,	0,	0x020A,	0x027D,	2,		31,		0xFFFFFFFF,	STR_NONE },	// Right inset panel
	{ WWT_FLATBTN,	0,	0x020A,	0x027D,	2,		13,		0xFFFFFFFF,	2290 },	// Date
	{ WIDGETS_END },
};

static void window_game_bottom_toolbar_emptysub() { }
static void window_game_bottom_toolbar_mouseup();
static void window_game_bottom_toolbar_tooltip();
static void window_game_bottom_toolbar_invalidate();
static void window_game_bottom_toolbar_paint();

static void window_game_bottom_toolbar_draw_left_panel(rct_drawpixelinfo *dpi, rct_window *w);
static void window_game_bottom_toolbar_draw_park_rating(rct_drawpixelinfo *dpi, rct_window *w, int colour, int x, int y, uint8 factor);
static void window_game_bottom_toolbar_draw_right_panel(rct_drawpixelinfo *dpi, rct_window *w);
static void window_game_bottom_toolbar_draw_news_item(rct_drawpixelinfo *dpi, rct_window *w);
static void window_game_bottom_toolbar_draw_tutorial_text(rct_drawpixelinfo *dpi, rct_window *w);

static uint32 window_game_bottom_toolbar_events[] = {
	window_game_bottom_toolbar_emptysub,
	window_game_bottom_toolbar_mouseup,
	window_game_bottom_toolbar_emptysub,
	window_game_bottom_toolbar_emptysub,
	window_game_bottom_toolbar_emptysub,
	window_game_bottom_toolbar_emptysub,
	window_game_bottom_toolbar_emptysub,
	window_game_bottom_toolbar_emptysub,
	window_game_bottom_toolbar_emptysub,
	window_game_bottom_toolbar_emptysub,
	window_game_bottom_toolbar_emptysub,
	window_game_bottom_toolbar_emptysub,
	window_game_bottom_toolbar_emptysub,
	window_game_bottom_toolbar_emptysub,
	window_game_bottom_toolbar_emptysub,
	window_game_bottom_toolbar_emptysub,
	window_game_bottom_toolbar_emptysub,
	window_game_bottom_toolbar_emptysub,
	window_game_bottom_toolbar_emptysub,
	window_game_bottom_toolbar_emptysub,
	window_game_bottom_toolbar_emptysub,
	window_game_bottom_toolbar_emptysub,
	window_game_bottom_toolbar_tooltip,
	window_game_bottom_toolbar_emptysub,
	window_game_bottom_toolbar_emptysub,
	window_game_bottom_toolbar_invalidate,
	window_game_bottom_toolbar_paint,
	window_game_bottom_toolbar_emptysub
};

/**
 * Creates the main game bottom toolbar window.
 *  rct2: 0x0066B52F (part of 0x0066B3E8)
 */
void window_game_bottom_toolbar_open()
{
	rct_window* window;

	window = window_create(
		0, RCT2_GLOBAL(RCT2_ADDRESS_SCREEN_HEIGHT, sint16) - 32,
		RCT2_GLOBAL(RCT2_ADDRESS_SCREEN_WIDTH, sint16), 32,
		window_game_bottom_toolbar_events,
		WC_BOTTOM_TOOLBAR,
		WF_STICK_TO_FRONT | WF_TRANSPARENT | WF_5
	);
	window->widgets = window_game_bottom_toolbar_widgets;
	window->enabled_widgets |=
		(1 << WIDX_LEFT_OUTSET) |
		(1 << WIDX_MONEY) |
		(1 << WIDX_GUESTS) |
		(1 << WIDX_PARK_RATING) |
		(1 << WIDX_MIDDLE_OUTSET) |
		(1 << WIDX_MIDDLE_INSET) |
		(1 << WIDX_NEWS_SUBJECT) |
		(1 << WIDX_NEWS_LOCATE) |
		(1 << WIDX_RIGHT_OUTSET) |
		(1 << WIDX_DATE);

	window->var_48E = 0;
	window_init_scroll_widgets(window);
	window->colours[0] = 140;
	window->colours[1] = 140;
	window->colours[2] = 0;
}

/**
 * 
 *  rct2: 0x0066C588
 */
static void window_game_bottom_toolbar_mouseup()
{
	short widgetIndex;
	rct_window *w, *mainWindow;
	rct_news_item *newsItem;

	__asm mov widgetIndex, dx
	__asm mov w, esi

	switch (widgetIndex) {
	case WIDX_LEFT_OUTSET:
	case WIDX_MONEY:
		if (!(RCT2_GLOBAL(RCT2_ADDRESS_GAME_FLAGS, uint32) & 0x800))
			RCT2_CALLPROC_EBPSAFE(0x0069DDF1);
		break;
	case WIDX_GUESTS:
		RCT2_CALLPROC_EBPSAFE(0x00667D35);
		break;
	case WIDX_PARK_RATING:
		RCT2_CALLPROC_EBPSAFE(0x00667CA4);
		break;
	case WIDX_MIDDLE_INSET:
		news_item_close_current();
		break;
	case WIDX_NEWS_SUBJECT:
		newsItem = &(RCT2_ADDRESS(RCT2_ADDRESS_NEWS_ITEM_LIST, rct_news_item)[0]);
		RCT2_CALLPROC_X(0x0066EBE6, 0, newsItem->type, newsItem->assoc, 0, 0, 0, 0);
		break;
	case WIDX_NEWS_LOCATE:
		newsItem = &(RCT2_ADDRESS(RCT2_ADDRESS_NEWS_ITEM_LIST, rct_news_item)[0]);
		if (newsItem->type == NEWS_ITEM_NULL)
			break;

		{
			int x, y, z;
			int subject = newsItem->assoc;

			news_item_get_subject_location(newsItem->type, subject, &x, &y, &z);

			if ((uint16)x == SPRITE_LOCATION_NULL)
				break;

			if ((mainWindow = window_get_main()) != NULL)
				window_scroll_to_location(mainWindow, x, y, z);
		}
		break;
	case WIDX_RIGHT_OUTSET:
	case WIDX_DATE:
		RCT2_CALLPROC_EBPSAFE(0x0066E464);
		break;
	}
}

static void window_game_bottom_toolbar_tooltip()
{
	int month, day;
	short widgetIndex;
	rct_window *w, *mainWindow;
	rct_news_item *newsItem;

	__asm mov widgetIndex, dx
	__asm mov w, esi

	switch (widgetIndex) {
	case WIDX_MONEY:
		*((int*)0x013CE952) = RCT2_GLOBAL(RCT2_ADDRESS_CURRENT_PROFIT, sint32);
		*((int*)0x013CE956) = RCT2_GLOBAL(RCT2_ADDRESS_CURRENT_PARK_VALUE, sint32);
		widgetIndex = 0;
		break;
	case WIDX_PARK_RATING:
		*((short*)0x013CE952) = RCT2_GLOBAL(RCT2_ADDRESS_CURRENT_PARK_RATING, sint16);
		widgetIndex = 0;
		break;
	case WIDX_DATE:
		month = RCT2_GLOBAL(RCT2_ADDRESS_CURRENT_MONTH_YEAR, sint16) & 7;
<<<<<<< HEAD
		day = ((RCT2_GLOBAL(RCT2_ADDRESS_CURRENT_DAY, sint16) * days_in_month[month]) >> 16) & 0xFF;
=======
		day = ((RCT2_GLOBAL(RCT2_ADDRESS_CURRENT_MONTH_TICKS, sint16) * ((short*)0x00993988)[month]) >> 16) & 0xFF;
>>>>>>> c788f367
		*((short*)0x013CE952) = STR_DATE_DAY_1 + day;
		*((short*)0x013CE954) = STR_MONTH_MARCH + month;
		widgetIndex = 0;
		break;
	}

	__asm mov dx, widgetIndex
}

/**
 * 
 *  rct2: 0x0066BBA0
 */
static void window_game_bottom_toolbar_invalidate()
{
	int x;
	rct_window *w;
	rct_news_item *newsItem;

	__asm mov w, esi

	// Anchor the middle and right panel to the right
	x = RCT2_GLOBAL(RCT2_ADDRESS_SCREEN_WIDTH, sint16);
	w->width = x;
	x--;
	window_game_bottom_toolbar_widgets[WIDX_RIGHT_OUTSET].right = x;
	x -= 2;
	window_game_bottom_toolbar_widgets[WIDX_RIGHT_INSET].right = x;
	x -= 115;
	window_game_bottom_toolbar_widgets[WIDX_RIGHT_INSET].left = x;
	x -= 2;
	window_game_bottom_toolbar_widgets[WIDX_RIGHT_OUTSET].left = x;
	x--;
	window_game_bottom_toolbar_widgets[WIDX_MIDDLE_OUTSET].right = x;
	x -= 2;
	window_game_bottom_toolbar_widgets[WIDX_MIDDLE_INSET].right = x;
	x -= 3;
	window_game_bottom_toolbar_widgets[WIDX_NEWS_LOCATE].right = x;
	x -= 23;
	window_game_bottom_toolbar_widgets[WIDX_NEWS_LOCATE].left = x;
	window_game_bottom_toolbar_widgets[WIDX_DATE].left = window_game_bottom_toolbar_widgets[WIDX_RIGHT_OUTSET].left + 2;
	window_game_bottom_toolbar_widgets[WIDX_DATE].right = window_game_bottom_toolbar_widgets[WIDX_RIGHT_OUTSET].right - 2;

	window_game_bottom_toolbar_widgets[WIDX_LEFT_INSET].type = WWT_EMPTY;
	window_game_bottom_toolbar_widgets[WIDX_RIGHT_INSET].type = WWT_EMPTY;

	newsItem = &(RCT2_ADDRESS(RCT2_ADDRESS_NEWS_ITEM_LIST, rct_news_item)[0]);
	if (newsItem->type == 0) {
		window_game_bottom_toolbar_widgets[WIDX_MIDDLE_INSET].type = WWT_EMPTY;
		window_game_bottom_toolbar_widgets[WIDX_NEWS_SUBJECT].type = WWT_EMPTY;
		window_game_bottom_toolbar_widgets[WIDX_NEWS_LOCATE].type = WWT_EMPTY;
	} else {
		window_game_bottom_toolbar_widgets[WIDX_MIDDLE_INSET].type = WWT_25;
		window_game_bottom_toolbar_widgets[WIDX_NEWS_SUBJECT].type = WWT_FLATBTN;
		window_game_bottom_toolbar_widgets[WIDX_NEWS_LOCATE].type = WWT_FLATBTN;
		w->disabled_widgets &= ~(1 << WIDX_NEWS_SUBJECT);
		w->disabled_widgets &= ~(1 << WIDX_NEWS_LOCATE);

		// Find out if the news item is no longer valid
		int x, y, z;
		int subject = newsItem->assoc;
		news_item_get_subject_location(newsItem->type, subject, &x, &y, &z);

		if (x == SPRITE_LOCATION_NULL)
			w->disabled_widgets |= (1 << WIDX_NEWS_LOCATE);

		if (!(((char*)0x0097BE7C)[newsItem->type] & 2)) {
			w->disabled_widgets |= (1 << WIDX_NEWS_SUBJECT);
			window_game_bottom_toolbar_widgets[WIDX_NEWS_SUBJECT].type = WWT_EMPTY;
		}

		if (newsItem->flags & 1) {
			w->disabled_widgets |= (1 << WIDX_NEWS_SUBJECT);
			w->disabled_widgets |= (1 << WIDX_NEWS_LOCATE);
		}
	}

	// Hide money if there is no money
	if (RCT2_GLOBAL(RCT2_ADDRESS_GAME_FLAGS, uint32) & 0x800) {
		window_game_bottom_toolbar_widgets[WIDX_MONEY].type = WWT_EMPTY;
		window_game_bottom_toolbar_widgets[WIDX_GUESTS].top = 1;
		window_game_bottom_toolbar_widgets[WIDX_GUESTS].bottom = 17;
		window_game_bottom_toolbar_widgets[WIDX_PARK_RATING].top = 17;
	} else {
		window_game_bottom_toolbar_widgets[WIDX_MONEY].type = WWT_FLATBTN;
		window_game_bottom_toolbar_widgets[WIDX_GUESTS].top = 11;
		window_game_bottom_toolbar_widgets[WIDX_GUESTS].bottom = 22;
		window_game_bottom_toolbar_widgets[WIDX_PARK_RATING].top = 21;
	}
}

/**
 * 
 *  rct2: 0x0066BB79
 */
void window_game_bottom_toolbar_invalidate_news_item()
{
	window_game_bottom_toolbar_widgets[WIDX_MIDDLE_OUTSET].type =
		RCT2_ADDRESS(RCT2_ADDRESS_NEWS_ITEM_LIST, rct_news_item)[0].type == NEWS_ITEM_NULL ? WWT_EMPTY : WWT_IMGBTN;
	window_invalidate_by_id((WIDX_MIDDLE_OUTSET << 8) | 0x80 | WC_BOTTOM_TOOLBAR, 0);
}

/**
 * 
 *  rct2: 0x0066BC87
 */
static void window_game_bottom_toolbar_paint()
{
	int x, y, imgId;
	rct_window *w;
	rct_drawpixelinfo *dpi;

	__asm mov w, esi
	__asm mov dpi, edi

	// Draw panel grey backgrounds
	gfx_fill_rect(
		dpi,
		w->x + window_game_bottom_toolbar_widgets[WIDX_LEFT_OUTSET].left,
		w->y + window_game_bottom_toolbar_widgets[WIDX_LEFT_OUTSET].top,
		w->x + window_game_bottom_toolbar_widgets[WIDX_LEFT_OUTSET].right,
		w->y + window_game_bottom_toolbar_widgets[WIDX_LEFT_OUTSET].bottom,
		0x02000033
	);
	gfx_fill_rect(
		dpi,
		w->x + window_game_bottom_toolbar_widgets[WIDX_RIGHT_OUTSET].left,
		w->y + window_game_bottom_toolbar_widgets[WIDX_RIGHT_OUTSET].top,
		w->x + window_game_bottom_toolbar_widgets[WIDX_RIGHT_OUTSET].right,
		w->y + window_game_bottom_toolbar_widgets[WIDX_RIGHT_OUTSET].bottom,
		0x02000033
	);

	window_draw_widgets(w, dpi);

	window_game_bottom_toolbar_draw_left_panel(dpi, w);
	window_game_bottom_toolbar_draw_right_panel(dpi, w);

	if (RCT2_ADDRESS(RCT2_ADDRESS_NEWS_ITEM_LIST, rct_news_item)[0].type != 0)
		window_game_bottom_toolbar_draw_news_item(dpi, w);
	else if (RCT2_GLOBAL(RCT2_ADDRESS_ON_TUTORIAL, uint8))
		window_game_bottom_toolbar_draw_tutorial_text(dpi, w);
}

static void window_game_bottom_toolbar_draw_left_panel(rct_drawpixelinfo *dpi, rct_window *w)
{
	int x, y;

	// Draw green inset rectangle on panel
	gfx_fill_rect_inset(
		dpi,
		w->x + window_game_bottom_toolbar_widgets[WIDX_LEFT_OUTSET].left + 1,
		w->y + window_game_bottom_toolbar_widgets[WIDX_LEFT_OUTSET].top + 1,
		w->x + window_game_bottom_toolbar_widgets[WIDX_LEFT_OUTSET].right - 1,
		w->y + window_game_bottom_toolbar_widgets[WIDX_LEFT_OUTSET].bottom - 1,
		w->colours[1],
		48
	);

	x = (window_game_bottom_toolbar_widgets[WIDX_LEFT_OUTSET].left + window_game_bottom_toolbar_widgets[WIDX_LEFT_OUTSET].right) / 2 + w->x;
	y = window_game_bottom_toolbar_widgets[WIDX_LEFT_OUTSET].top + w->y + 4;

	// Draw money
	if (!(RCT2_GLOBAL(0x0013573E4, uint32) & 0x800)) {
		*((int*)0x013CE952) = DECRYPT_MONEY(RCT2_GLOBAL(RCT2_ADDRESS_CURRENT_MONEY_ENCRYPTED, sint32));
		gfx_draw_string_centred(
			dpi,
			(*((int*)0x013CE952) < 0 ? 1391 : 1390),
			x, y - 3,
			(RCT2_GLOBAL(RCT2_ADDRESS_CURSOR_OVER_WINDOWCLASS, rct_windowclass) == 2 && RCT2_GLOBAL(RCT2_ADDRESS_CURSOR_OVER_WIDGETINDEX, sint32) == WIDX_MONEY ? 2 : w->colours[0] & 0x7F),
			(void*)0x013CE952
			);
		y += 7;
	}

	// Draw guests
	gfx_draw_string_centred(
		dpi,
		STR_NUM_GUESTS + RCT2_GLOBAL(0x013573FE, uint8),
		x, y,
		(RCT2_GLOBAL(RCT2_ADDRESS_CURSOR_OVER_WINDOWCLASS, rct_windowclass) == 2 && RCT2_GLOBAL(RCT2_ADDRESS_CURSOR_OVER_WIDGETINDEX, sint32) == WIDX_GUESTS ? 2 : w->colours[0] & 0x7F),
		(void*)0x01357844
	);

	// Draw park rating
	window_game_bottom_toolbar_draw_park_rating(
		dpi,
		w,
		14,
		w->x + window_game_bottom_toolbar_widgets[WIDX_PARK_RATING].left + 11,
		w->y + window_game_bottom_toolbar_widgets[WIDX_PARK_RATING].top,
		max(10, ((RCT2_GLOBAL(RCT2_ADDRESS_CURRENT_PARK_RATING, sint16) / 4) * 263) / 256)
	);
}

/**
 * 
 *  rct2: 0x0066C76C
 */
static void window_game_bottom_toolbar_draw_park_rating(rct_drawpixelinfo *dpi, rct_window *w, int colour, int x, int y, uint8 factor)
{
	short bar_width;

	bar_width = (factor * 90) / 256;
	gfx_fill_rect_inset(dpi, x, y + 1, x + 93, y + 9, w->colours[1], 48);
	if (!(colour & 0x80000000) || RCT2_GLOBAL(0x009DEA6E, uint8) != 0 || (RCT2_GLOBAL(RCT2_ADDRESS_CURRENT_TICKS, uint8) & 8)) {
		if (bar_width > 2)
			gfx_fill_rect_inset(dpi, x + 2, y + 2, x + bar_width - 1, y + 8, colour & 0x7FFFFFFF, 0);
	}

	// Draw thumbs on the sides
	gfx_draw_sprite(dpi, SPR_RATING_LOW, x - 14, y);
	gfx_draw_sprite(dpi, SPR_RATING_HIGH, x + 92, y);
}

static void window_game_bottom_toolbar_draw_right_panel(rct_drawpixelinfo *dpi, rct_window *w)
{
	int x, y, temperature, format;

	// Draw green inset rectangle on panel
	gfx_fill_rect_inset(
		dpi,
		w->x + window_game_bottom_toolbar_widgets[WIDX_RIGHT_OUTSET].left + 1,
		w->y + window_game_bottom_toolbar_widgets[WIDX_RIGHT_OUTSET].top + 1,
		w->x + window_game_bottom_toolbar_widgets[WIDX_RIGHT_OUTSET].right - 1,
		w->y + window_game_bottom_toolbar_widgets[WIDX_RIGHT_OUTSET].bottom - 1,
		w->colours[1],
		48
	);

	x = (window_game_bottom_toolbar_widgets[WIDX_RIGHT_OUTSET].left + window_game_bottom_toolbar_widgets[WIDX_RIGHT_OUTSET].right) / 2 + w->x;
	y = window_game_bottom_toolbar_widgets[WIDX_RIGHT_OUTSET].top + w->y + 2;

	// Date
	*((short*)0x013CE952) = RCT2_GLOBAL(RCT2_ADDRESS_CURRENT_MONTH_YEAR, sint16);
	gfx_draw_string_centred(
		dpi,
		1845,
		x,
		y,
		(RCT2_GLOBAL(RCT2_ADDRESS_CURSOR_OVER_WINDOWCLASS, rct_windowclass) == 2 && RCT2_GLOBAL(RCT2_ADDRESS_CURSOR_OVER_WIDGETINDEX, sint32) == WIDX_DATE ? 2 : w->colours[0] & 0x7F),
		(void*)0x013CE952
	);

	// Temperature
	x = w->x + window_game_bottom_toolbar_widgets[WIDX_RIGHT_OUTSET].left + 15;
	y += 11;

	temperature = RCT2_GLOBAL(RCT2_ADDRESS_CURRENT_TEMPERATURE, sint8);
	format = STR_CELCIUS_VALUE;
	if (RCT2_GLOBAL(RCT2_ADDRESS_CONFIG_FAHRENHEIT, uint8)) {
		temperature = climate_celcius_to_fahrenheit(temperature);
		format = STR_FAHRENHEIT_VALUE;
	}
	*((short*)0x013CE952) = temperature;
	gfx_draw_string_left(dpi, format, (void*)0x013CE952, 0, x, y + 6);
	x += 30;

	// Current weather
	gfx_draw_sprite(dpi, climate_weather_data[RCT2_GLOBAL(RCT2_ADDRESS_CURRENT_WEATHER, sint8)].sprite_id, x, y);

	// Next weather
	if (climate_weather_data[RCT2_GLOBAL(RCT2_ADDRESS_CURRENT_WEATHER, sint8)].sprite_id != climate_weather_data[gClimateNextWeather].sprite_id) {
		if (RCT2_GLOBAL(RCT2_ADDRESS_CLIMATE_UPDATE_TIMER, sint16) < 960) {
			gfx_draw_sprite(dpi, SPR_NEXT_WEATHER, x + 27, y + 5);
			gfx_draw_sprite(dpi, climate_weather_data[gClimateNextWeather].sprite_id, x + 40, y);
		}
	}
}

/**
 * 
 *  rct2: 0x0066BFA5
 */
static void window_game_bottom_toolbar_draw_news_item(rct_drawpixelinfo *dpi, rct_window *w)
{
	int x, y;
	rct_news_item *newsItem;

	newsItem = &(RCT2_ADDRESS(RCT2_ADDRESS_NEWS_ITEM_LIST, rct_news_item)[0]);

	// Current news item
	gfx_fill_rect_inset(
		dpi,
		w->x + window_game_bottom_toolbar_widgets[WIDX_MIDDLE_OUTSET].left + 1,
		w->y + window_game_bottom_toolbar_widgets[WIDX_MIDDLE_OUTSET].top + 1,
		w->x + window_game_bottom_toolbar_widgets[WIDX_MIDDLE_OUTSET].right - 1,
		w->y + window_game_bottom_toolbar_widgets[WIDX_MIDDLE_OUTSET].bottom - 1,
		w->colours[2],
		48
	);

	// Text
	memcpy((void*)0x009B5F2C, &newsItem->colour, 256);
	RCT2_CALLPROC_X(
		0x006C1F57,
		14,
		1926,
		(window_game_bottom_toolbar_widgets[WIDX_MIDDLE_OUTSET].left + window_game_bottom_toolbar_widgets[WIDX_MIDDLE_OUTSET].right) / 2 + w->x,
		w->y + window_game_bottom_toolbar_widgets[WIDX_MIDDLE_OUTSET].top + 11,
		0,
		dpi,
		(newsItem->ticks << 16) | (window_game_bottom_toolbar_widgets[WIDX_MIDDLE_OUTSET].right - window_game_bottom_toolbar_widgets[WIDX_MIDDLE_OUTSET].left - 62)
	);

	x = w->x + window_game_bottom_toolbar_widgets[WIDX_NEWS_SUBJECT].left;
	y = w->y + window_game_bottom_toolbar_widgets[WIDX_NEWS_SUBJECT].top;
	switch (newsItem->type) {
	case NEWS_ITEM_RIDE:
		gfx_draw_sprite(dpi, SPR_RIDE, x, y);
		break;
	case NEWS_ITEM_PEEP_ON_RIDE:
	case NEWS_ITEM_PEEP:
		if (newsItem->flags & 1)
			break;

		/*
		_edi = (int)e->paint.dpi;
		_cx = x;
		_dx = y;
		__asm {
		mov cx, _cx
		mov dx, _dx
		mov esi, w
		mov edi, _edi
		push ebp
		mov ebp, 0066C3B8h
		push after
		push esi
		jmp ebp
		after:
		pop ebp
		}
		break;
		*/

		//_ax = x + 1;
		//_cx = y + 1;
		//_edi = (int)dpi;
		//__asm {
		//	mov edi, _edi
		//		mov ax, _ax
		//		mov cx, _cx
		//		mov bx, 22
		//		mov dx, 22
		//		push ebp
		//}
		//sub_6EE53B();
		//__asm {
		//	pop ebp
		//		mov dpi, edi
		//}
		//if (dpi == NULL)
		//	break;

		//x = 10;
		//y = 19;

		//peep = &rctmem->sprites[*((short*)&newsItem->assoc)].peep;
		//if (peep->type == PEEP_TYPE_STAFF && peep->var_2F == 3)
		//	y += 3;

		//_eax = *((int*)(0x00982708 + (peep->sprite_type * 8)));
		//_ebx = w->var_48E & 0xFFFFFFFC;
		//_ebx += *((int*)_eax);
		//_ebx++;

		//gfx_draw_sprite(dpi, _ebx | (peep->var_30 << 19) | (peep->var_31 << 24) | 0xA0000000, x, y);

		//if (_ebx >= 0x2A1D && _ebx >= 0x2A3D) {
		//	_ebx += 32;
		//	_ebx |= 0x20000000;
		//	_ebx |= peep->balloon_colour << 19;
		//	gfx_draw_sprite(dpi, _ebx, x, y);
		//} else if (_ebx >= 0x2BBD && _ebx >= 0x2BDD) {
		//	_ebx += 32;
		//	_ebx |= 0x20000000;
		//	_ebx |= peep->umbrella_colour << 19;
		//	gfx_draw_sprite(dpi, _ebx, x, y);
		//} else if (_ebx >= 0x29DD && _ebx >= 0x29FD) {
		//	_ebx += 32;
		//	_ebx |= 0x20000000;
		//	_ebx |= peep->hat_colour << 19;
		//	gfx_draw_sprite(dpi, _ebx, x, y);
		//} else {

		//}

		break;
	case NEWS_ITEM_MONEY:
		gfx_draw_sprite(dpi, SPR_FINANCE, x, y);
	case NEWS_ITEM_SCENERY:
		gfx_draw_sprite(dpi, (newsItem->assoc < 0x10000 ? SPR_NEW_RIDE : SPR_SCENERY), x, y);
		break;
	case NEWS_ITEM_PEEPS:
		gfx_draw_sprite(dpi, SPR_GUESTS, x, y);
	case NEWS_ITEM_AWARD:
		gfx_draw_sprite(dpi, SPR_AWARD, x, y);
	case NEWS_ITEM_GRAPH:
		gfx_draw_sprite(dpi, SPR_GRAPH, x, y);
		break;
	}
}

static void window_game_bottom_toolbar_draw_tutorial_text(rct_drawpixelinfo *dpi, rct_window *w)
{
	int x, y;

	x = (window_game_bottom_toolbar_widgets[WIDX_MIDDLE_OUTSET].left + window_game_bottom_toolbar_widgets[WIDX_MIDDLE_OUTSET].right) / 2 + w->x;
	y = window_game_bottom_toolbar_widgets[WIDX_MIDDLE_OUTSET].top + w->y + 2;
	gfx_draw_string_centred(dpi, STR_TUTORIAL, x, y, 32, 0);
	gfx_draw_string_centred(dpi, STR_PRESS_KEY_OR_MOUSE_BUTTON_FOR_CONTROL, x, y + 10, 32, 0);
}<|MERGE_RESOLUTION|>--- conflicted
+++ resolved
@@ -20,7 +20,6 @@
 
 #include "addresses.h"
 #include "climate.h"
-#include "date.h"
 #include "news_item.h"
 #include "park.h"
 #include "peep.h"
@@ -222,11 +221,7 @@
 		break;
 	case WIDX_DATE:
 		month = RCT2_GLOBAL(RCT2_ADDRESS_CURRENT_MONTH_YEAR, sint16) & 7;
-<<<<<<< HEAD
-		day = ((RCT2_GLOBAL(RCT2_ADDRESS_CURRENT_DAY, sint16) * days_in_month[month]) >> 16) & 0xFF;
-=======
 		day = ((RCT2_GLOBAL(RCT2_ADDRESS_CURRENT_MONTH_TICKS, sint16) * ((short*)0x00993988)[month]) >> 16) & 0xFF;
->>>>>>> c788f367
 		*((short*)0x013CE952) = STR_DATE_DAY_1 + day;
 		*((short*)0x013CE954) = STR_MONTH_MARCH + month;
 		widgetIndex = 0;
